(* This file is part of the Kind 2 model checker.

   Copyright (c) 2015 by the Board of Trustees of the University of Iowa

   Licensed under the Apache License, Version 2.0 (the "License"); you
   may not use this file except in compliance with the License.  You
   may obtain a copy of the License at

   http://www.apache.org/licenses/LICENSE-2.0 

   Unless required by applicable law or agreed to in writing, software
   distributed under the License is distributed on an "AS IS" BASIS,
   WITHOUT WARRANTIES OR CONDITIONS OF ANY KIND, either express or
   implied. See the License for the specific language governing
   permissions and limitations under the License. 

*)

open Lib
open Lib.ReservedIds

module A = LustreAst

module I = LustreIdent
module IT = LustreIdent.Hashtbl

module D = LustreIndex

module E = LustreExpr
module ET = E.LustreExprHashtbl

module N = LustreNode
module Contract = LustreContract

module C = LustreContext

module S = LustreSimplify
module G = LustreGlobals

module SVS = StateVar.StateVarSet
module SVM = StateVar.StateVarMap
module ISet = Set.Make (String)

module Deps = LustreDependencies


(*********************************************)
(* Auxiliary functions for automata encoding *)
(*********************************************)

(* Useful information for encoding automata *)
type automaton_info = {
  (* Name of the automaton *)
  auto_name : string;

  (* Inputs of the node in which the automaton appears *)
  node_inputs : A.const_clocked_typed_decl list;

  (* Outputs of the automaton (declared with returns) *)
  auto_outputs : A.clocked_typed_decl list;

  (* Other node variables *)
  other_vars : A.const_clocked_typed_decl list;

  (* Memories for [last] expressions, passed as inputs to the automaton
     states *)
  lasts_inputs : A.const_clocked_typed_decl list;

  (* Enumerated datatype to represent states *)
  states_lustre_type : A.lustre_type;

  (* Local variables used to encode the internal state of the automaton *)
  i_state_selected : A.ident;
  i_restart_selected : A.ident;
  i_state : A.ident;
  i_restart : A.ident;
}


exception Found_auto_out of A.clocked_typed_decl
exception Found_last_ty of A.lustre_type

(* Create a new name for anonymous automata *)
let fresh_automaton_name =
  let cpt = ref 0 in
  fun scope ->
    incr cpt;
    String.concat "." (scope @ ["automaton" ^ string_of_int !cpt])


let rec replace_lasts_branch allowed name acc = function
  | A.Target _ as t -> t, acc
  | A.TransIf (pos, e, br, None) as t ->
    let e', acc = A.replace_lasts allowed name acc e in
    let br', acc = replace_lasts_branch allowed name acc br in
    if e' == e && br' == br then t, acc
    else A.TransIf (pos, e', br', None), acc
  | A.TransIf (pos, e, br, Some br2) as t ->
    let e', acc = A.replace_lasts allowed name acc e in
    let br', acc = replace_lasts_branch allowed name acc br in
    let br2', acc = replace_lasts_branch allowed name acc br2 in
    if e' == e && br' == br && br2' = br2 then t, acc
    else A.TransIf (pos, e', br', Some br2'), acc

let replace_lasts_transition allowed name acc = function
  | None -> None, acc
  | Some (pos, br) ->
    let br, acc = replace_lasts_branch allowed name acc br in
    Some (pos, br), acc

let rec replace_lasts_state allowed name acc = function
  | A.State (pos, state_c, init, locals, eqs, unless_tr, until_tr) ->
    let unless_tr, acc = replace_lasts_transition allowed name acc unless_tr in
    let until_tr, acc = replace_lasts_transition allowed name acc until_tr in
    let eqs, acc = List.fold_left (fun (eqs, acc) -> function
        | A.Assert (pos, e) as eq ->
          let e', acc' = A.replace_lasts allowed name acc e in
          if e == e' then eq :: eqs, acc
          else A.Assert (pos, e') :: eqs, acc'
        | A.Equation (pos, lhs, e) as eq ->
          let e', acc' = A.replace_lasts allowed name acc e in
          if e == e' then eq :: eqs, acc
          else A.Equation (pos, lhs, e') :: eqs, acc'
        | A.Automaton (pos, aname, states, returns) ->
          let rstates, acc = List.fold_left (fun (rstates, acc) st ->
              let st, acc = replace_lasts_state allowed name acc st in
              st :: rstates, acc
            ) ([], acc) states in
          A.Automaton (pos, aname, List.rev rstates, returns) :: eqs, acc
      ) ([], acc) eqs
    in
    let eqs = List.rev eqs in
    A.State (pos, state_c, init, locals, eqs, unless_tr, until_tr), acc


let type_of_last inputs outputs locals l =
  try
    List.iter (fun (_, i, ty, _, _) ->
        if i = l then raise (Found_last_ty ty)
      ) inputs;
    List.iter (fun (_, i, ty, _) ->
        if i = l then raise (Found_last_ty ty)
      ) outputs;
    List.iter (function
        | A.NodeConstDecl (_, (A.FreeConst (_, i, ty) |
                               A.TypedConst (_, i, _, ty))) ->
          if i = l then raise (Found_last_ty ty)
        | A.NodeConstDecl (_, A.UntypedConst (pos, i, e)) ->
          C.fail_at_position pos ("Please add type of "^i)
        | A.NodeVarDecl (_, (_, i, ty, _)) ->
          if i = l then raise (Found_last_ty ty)
      ) locals;
    raise Not_found
  with Found_last_ty ty -> ty


let allowed_lasts inputs outputs locals =
  List.map (fun (_, i, _, _, _) -> i) inputs
  @ List.map (fun (_, i, _, _) -> i) outputs
  @ List.map (function
      | A.NodeConstDecl (_,
                         (A.FreeConst (_, i, _) |
                          A.TypedConst (_, i, _, _) |
                          A.UntypedConst (_, i, _))) -> i
      | A.NodeVarDecl (_, (_, i, _, _)) -> i
    ) locals


(* Infer defined streams of an automaton *)


let in_locals i' locals = List.exists (function
    | A.NodeConstDecl (_,
                       (A.FreeConst (_, i, _) |
                        A.TypedConst (_, i, _, _) |
                        A.UntypedConst (_, i, _)))
    | A.NodeVarDecl (_, (_, i, _, _)) -> i = i'
  ) locals
  

let rec defined_vars_struct_item locals acc = function
  | A.SingleIdent (_, i)
  | A.ArrayDef (_, i, _)
  | A.TupleSelection (_, i, _)
  | A.FieldSelection (_, i, _)
  | A.ArraySliceStructItem (_, i, _) ->
    if in_locals i locals then acc else ISet.add i acc
  | A.TupleStructItem (_, l) ->
    List.fold_left (defined_vars_struct_item locals) acc l

let defined_vars_lhs locals acc = function
  | A.StructDef (_, l) ->
    List.fold_left (defined_vars_struct_item locals) acc l


let rec defined_vars_equation locals acc = function
  | A.Assert _ -> acc
  | A.Automaton (_, _, _, A.Given returns) ->
    List.fold_left (fun acc i -> ISet.add i acc) acc returns
  | A.Automaton (_, _, states, A.Inferred) ->
    List.fold_left (fun acc (A.State (_, _, _, l', eqs, _, _)) ->
        List.fold_left
          (defined_vars_equation (List.rev_append l' locals)) acc eqs
      ) acc states
  | A.Equation (_, lhs, _) -> defined_vars_lhs locals acc lhs
  

let defined_vars_eqs eqs =
  List.fold_left (defined_vars_equation []) ISet.empty eqs
  |> ISet.elements
  

(*************************************)
(* Auxiliary functions for contracts *)
(*************************************)


(** Returns an option of the output state variables mentioned in the current
state of a lustre expression. *)
let contract_check_no_output ctx pos expr =
  let outputs =
    LustreContext.outputs_of_current_node ctx
  in
  let outputs =
    D.fold ( fun _ elm set -> SVS.add elm set ) outputs SVS.empty
  in
  match C.trace_svars_of ctx expr with
  | Some coi -> SVS.inter outputs coi |> SVS.elements
  | None -> failwith "unreachable"


(* ********************************************************************** *)
(* Parse constants                                                        *)
(* ********************************************************************** *)

(* Add declaration of constant to context *)
let eval_const_decl ?(ghost = false) ctx = function

  (* Declaration of a free constant *)
  | A.FreeConst (pos, i, ty) ->

    (* Identifier of AST identifier *)
    let ident = I.mk_string_ident i in

    (* Evaluate type expression *)
    let tyd = S.eval_ast_type ctx ty in 

    let vt, ctx = 
      D.fold 
        (fun i ty (vt, ctx) ->
           let state_var, ctx = 
             C.mk_state_var 
               ?is_input:(Some false)
               ?is_const:(Some true)
               ?for_inv_gen:(Some true)
               ~shadow:ghost
               ctx
               (C.scope_of_context ctx @ I.user_scope)
               ident
               i
               ty
               None
           in
           let v = Var.mk_const_state_var state_var in
           D.add i v vt, ctx)
        tyd
        (D.empty, ctx)
    in

    C.add_free_constant ctx ident vt;

    ctx
    
  (* Declaration of a typed or untyped constant *)
  | A.UntypedConst (pos, i, expr) 
  | A.TypedConst (pos, i, expr, _) as const_decl ->

    (* Identifier of AST identifier *)
    let ident = I.mk_string_ident i in

    if
      
      (try 

         (* Identifier must not be declared, unless it is a ghost
            constant which shadows declared constants *)
         not ghost && C.expr_in_context ctx ident 

       (* Fail if reserved identifier used *)
       with Invalid_argument e -> C.fail_at_position pos e)

    then

      (* Fail if identifier already declared *)
      C.fail_at_position 
        pos 
        (Format.asprintf 
           "Identifier %a is redeclared as constant" 
           (I.pp_print_ident false) ident);      
    
    (* Evaluate constant expression *)
    let res, _ = 
      S.eval_ast_expr
        []
        (C.fail_on_new_definition
           ctx
           pos
           "Invalid constant expression")
        expr
    in
    
    (* Distinguish typed and untyped constant here *)
    (match const_decl with 

      (* Need to type check constant against given type *)
      | A.TypedConst (_, _, _, type_expr) -> 

        (try 

           (* Evaluate type expression *)
           let type_expr' = S.eval_ast_type ctx type_expr in 

           (* Check if type of expression is a subtype of the defined
              type at each index *)
           D.iter2
             (fun _ def_type { E.expr_type; E.expr_init = e } ->
                (* let e = (e :> Term.t) in *)
                (* let open Type in *)
                (* match node_of_type def_type with *)
                (* | IntRange (l, u) when Term.is_numeral e -> *)
                (*   let en = Term.numeral_of_term e in *)
                (*   if not (Numeral.(l >= en) && Numeral.(en <= u)) then *)
                (*       raise E.Type_mismatch *)
                (* | _ -> *)
                  if not (Type.check_type expr_type def_type) then
                    raise E.Type_mismatch
             ) type_expr' res

         with Invalid_argument _ | E.Type_mismatch -> 

           (C.fail_at_position
              pos
              "Type mismatch in constant declaration"))

      (* No type check for untyped or free constant *)
      | _ -> ());

    
    D.iter
      (fun _ e ->
         if not (E.is_const e) then
           C.fail_at_position
             pos
             (Format.asprintf
                "Invalid constant expression for %a"
                (I.pp_print_ident false) ident);
      ) res;


    (* Return context with new mapping of identifier to expression *)
    C.add_expr_for_ident ~shadow:ghost ctx ident res


(* ********************************************************************** *)
(* Parse node                                                             *)
(* ********************************************************************** *)

(* Add all node inputs to contexts *)
let rec eval_node_inputs ctx = function

  (* All inputs parsed *)
  | [] -> ctx

  (* Input on the base clock *)
  | (pos, i, ast_type, A.ClockTrue, is_const) :: tl -> 

    (* Identifier of AST identifier *)
    let ident = I.mk_string_ident i in

    if 
      
      try 
        C.expr_in_context ctx ident 
      with Invalid_argument e -> 
        C.fail_at_position pos e
      
    then
      
      C.fail_at_position 
        pos
        (Format.asprintf 
           "Node input %a already declared" 
           (I.pp_print_ident false) ident);
    
    (* Evaluate type expression *)
    let index_types = S.eval_ast_type ctx ast_type in
  
    (* Add declaration of possibly indexed type to contexts *)
    let ctx = 
      C.add_node_input
        ~is_const
        ctx
        ident
        index_types
    in

    (* Continue with following inputs *)
    eval_node_inputs ctx tl

  | (pos, _, _, _, _) :: _ -> 

    C.fail_at_position pos "Clocked node inputs not supported"


(* Add all node inputs to contexts *)
let rec eval_node_outputs ?is_single ctx = function

  (* All outputs parsed *)
  | [] -> ctx

  (* Output on the base clock *)
  | (pos, i, ast_type, A.ClockTrue) :: tl -> 

    (* Identifier of AST identifier *)
    let ident = I.mk_string_ident i in

    if 
      
      try 
        C.expr_in_context ctx ident 
      with Invalid_argument e -> 
        C.fail_at_position pos e
      
    then
      
      C.fail_at_position 
        pos
        (Format.asprintf 
           "Node output %a already declared" 
           (I.pp_print_ident false) ident);
    
    (* Evaluate type expression *)
    let ident_types = S.eval_ast_type ctx ast_type in
  
    (* Add declaration of possibly indexed type to contexts *)
    let ctx = C.add_node_output ?is_single ctx ident pos ident_types in

    (* Continue with following inputs *)
    eval_node_outputs ctx tl

  | (pos, _, _, _) :: _ -> 

    C.fail_at_position pos "Clocked node outputs not supported"


(* Add all node local declarations to contexts *)
let rec eval_node_locals ?(ghost = false) ctx = function

  (* All local declarations parsed *)
  | [] -> ctx


  (* Identifier must not be declared *)
  | A.NodeVarDecl (pos, (_, i, _, _)) :: _ 
  | A.NodeConstDecl (pos, A.FreeConst (_, i, _)) :: _
  | A.NodeConstDecl (pos, A.UntypedConst (_, i, _)) :: _
  | A.NodeConstDecl (pos, A.TypedConst (_, i, _, _)) :: _ when 

      (* Ghost variables shadow already declared variables *)
      (not ghost &&
       (
         
         (* Identifier of AST identifier *)
         let ident = I.mk_string_ident i in
         
         try 
           C.expr_in_context ctx ident 
         with Invalid_argument e -> 
           C.fail_at_position pos e
             
       )) -> 
    
    C.fail_at_position 
      pos
      (Format.asprintf 
         "Node local variable or constant %a already declared" 
         A.pp_print_ident i)


  (* Local variable on the base clock *)
  | A.NodeVarDecl (_, (pos, i, var_type, A.ClockTrue)) :: tl -> 

    (* Identifier of AST identifier *)
    let ident = I.mk_string_ident i in

    (* Evaluate type expression *)
    let index_types = S.eval_ast_type ctx var_type in

    (* Add declaration of possibly indexed type to contexts *)
    let ctx = C.add_node_local ~ghost ctx ident pos index_types in

    (* Continue with following outputs *)
    eval_node_locals ~ghost ctx tl

  (* Local variable not on the base clock *)
  |  A.NodeVarDecl (_, (pos, i, _, _)) :: _ -> 

    C.fail_at_position 
      pos 
      (Format.asprintf 
         "Clocked node local variables not supported for %a" 
         A.pp_print_ident i)

  (* Local constant *)
  | A.NodeConstDecl (pos, const_decl) :: tl -> 

    (* Add mapping of identifier to value to context *)
    let ctx = eval_const_decl ~ghost ctx const_decl in

    (* Continue with following outputs *)
    eval_node_locals ~ghost ctx tl


(* ********************************************************************** *)
(* Parse equations                                                        *)
(* ********************************************************************** *)

(* Return trie of state variables from a structural assignment *)
let eval_struct_item ctx pos = function

  (* Single identifier *)
  | A.SingleIdent (pos, i) ->  

    (* Identifier of AST identifier *)
    let ident = I.mk_string_ident i in

    (* Get expression of identifier *)
    let res = 

      try

        (* Get trie of local or output state variables *)
        C.assignable_state_var_of_ident ctx ident
          
      with 
        
        (* Identifier cannot be assigned to *)
        | Invalid_argument _ -> 
          
          C.fail_at_position 
            pos 
            ("Assignment to identifier not possible " ^ i)

        (* Identifier not declared *)
        | Not_found -> 
          
          C.fail_at_position 
            pos 
            ("Assignment to undeclared identifier " ^ i)

    in

    (* Return trie of state variables and context unchanged *)
    (res, 0, ctx)

  (* Recursive array definition *)
  | A.ArrayDef (pos, i, l) -> 
    
    (* Identifier of AST identifier *)
    let ident = I.mk_string_ident i in

    (* Get expression of identifier *)
    let res = 

      try

        (* Get trie of local or output state variables *)
        C.assignable_state_var_of_ident ctx ident
          
      with 
        
        (* Identifier cannot be assigned to *)
        | Invalid_argument _ -> 
          
          C.fail_at_position 
            pos 
            "Assignment to identifier not possible"

        (* Identifier not declared *)
        | Not_found -> 
          
          C.fail_at_position 
            pos 
            "Assignment to undeclared identifier"

    in

    
    (* Fail if the index in the second argument does not start with
       the same number of D.VarIndex keys as the length of list in the
       first argument. *)
    let check l1 =
      let d1 = List.length l1 in
      fun l2 ->
        let d2 =
          l2
          |> List.filter (function D.ArrayVarIndex _ -> true | _ -> false)
          |> List.length in
        if d1 <> d2 then
          C.fail_at_position pos "Index mismatch for array definition"
    in

    (* let rec aux = function  *)
    (*   | [] -> (function _ -> ()) *)
    (*   | h :: tl1 ->  *)
    (*     (function  *)
    (*       | D.ArrayVarIndex _ :: tl2 -> aux tl1 tl2 *)
    (*       | _ ->  *)
    (*         C.fail_at_position  *)
    (*           pos  *)
    (*           "Index mismatch for array") *)
    (* in *)

    (* Check that the variable has at least as many indexes as
       variables given *)
    List.iter (check l) (D.keys res);

    (* Must have at least one element in the trie *)
    assert 
      (try D.choose res |> ignore; true with Not_found -> false);
    
    let indexes = List.length l in
    
    (* Add bindings for the running variables to the context *)
    let _, ctx = 
      List.fold_left 
        (fun (i, ctx) v -> 

           (* Get an expression for the i-th index variable *)
           let expr = E.mk_index_var i in

           (* Bind identifier to the index variable, shadow previous
              bindings *)
           let ctx = 
             C.add_expr_for_ident
               ~shadow:true
               ctx
               (I.mk_string_ident v)
               (D.singleton D.empty_index expr)
           in
           (succ i, ctx))
        (0, ctx)
        l
    in

    res, indexes, ctx


  | A.TupleStructItem (pos, _)  
  | A.TupleSelection (pos, _, _) 
  | A.FieldSelection (pos, _, _) 
  | A.ArraySliceStructItem (pos, _, _) ->     

    C.fail_at_position 
      pos 
      "Assignment not supported" 


let uneval_struct_item ctx = function

  (* Remove index variables in recursive array definitions *)
  | A.ArrayDef (pos, _, l) -> 

    (* Remove bindings for the running variables from the context in
       reverse order *)
    let ctx = 
      List.fold_left 
        (fun ctx v -> 

           (* Bind identifier to the index variable, shadow previous
              bindings *)
           let ctx = 
             C.remove_expr_for_ident
               ctx
               (I.mk_string_ident v)
           in
           ctx)
        ctx
        (List.rev l)
    in
           
    ctx

  | _ -> ctx


(* Remove elements of the left-hand side from the scope *)
let uneval_eq_lhs ctx = function

  (* Nothing added from structrural assignments *)
  | A.StructDef (pos, l) -> List.fold_left uneval_struct_item ctx l


(* Return a trie of state variables from the left-hand side of an
   equation *)
let rec eval_eq_lhs ctx pos = function

  (* Empty list for node calls without returns *)
  | A.StructDef (pos, []) -> (D.empty, 0, ctx)

  (* Single item *)
  | A.StructDef (pos, [e]) -> eval_struct_item ctx pos e 

  (* List of items *)
  | A.StructDef (pos, l) -> 

    (* Combine by adding index for position on left-hand side *)
    let ctx, i, res = 
      List.fold_left
        (fun (ctx, i, accum) e -> 

           (* Get state variables of item *)
           let t, _, ctx = eval_struct_item ctx pos e in 

           (* Changed context *)
           (ctx,

            (* Go forwards through list *)
            i + 1,

            (* Add index of item on left-hand side to indexes *)
            D.fold
              (fun j e a -> D.add (D.ListIndex i :: j) e a)
              t
              accum))

        (* Add to empty trie with first index zero *)
        (ctx, 0, D.empty)

        (* Iterate over list *)
        l

    in

    (* Return types of indexes, no array bounds and unchanged
       context *)
    res, 0, ctx

(* Match bindings from a trie of state variables and bindings for a
   trie of expressions and produce a list of equations *)
let rec expand_tuple' pos accum bounds lhs rhs = match lhs, rhs with 

  (* No more equations, return in original order *)
  | [], [] -> accum

  (* Indexes are not of equal length *)
  | _, []
  | [], _ ->         

    C.fail_at_position pos "Type mismatch in equation: indexes not of equal length"

    (* All indexes consumed *)
  | ([], state_var) :: lhs_tl, 
    ([], expr) :: rhs_tl -> 

    expand_tuple'
      pos
      (((state_var, List.rev bounds), expr) :: accum)
      []
      lhs_tl
      rhs_tl

  (* Only array indexes may be left at head of indexes *)
  | (D.ArrayVarIndex b :: lhs_index_tl, state_var) :: lhs_tl,
    ([], expr) :: rhs_tl ->

    expand_tuple' 
      pos
      accum
      (E.Bound b :: bounds)
      ((lhs_index_tl, state_var) :: lhs_tl)
      (([], expr) :: rhs_tl)

  (* Array variable on left-hand side, fixed index on right-hand side *)
  | (D.ArrayVarIndex b :: lhs_index_tl, state_var) :: lhs_tl,
    (D.ArrayIntIndex i :: rhs_index_tl, expr) :: rhs_tl -> 

    (* Recurse to produce equations with this index *)
    let accum' = 
      expand_tuple' 
        pos
        accum
        (E.Fixed (E.mk_int_expr (Numeral.of_int i)) :: bounds)
        [(lhs_index_tl, state_var)]
        [(rhs_index_tl, expr)]
    in

    (* Return of no fixed indexes on right-hand side left *)
    if rhs_tl = [] then accum' else

      (* Continue with next fixed index on right-hand side and
         variable index on left-hand side *)
      expand_tuple'
        pos
        accum'
        bounds
        lhs
        rhs_tl

  (* Array index on left-hand and right-hand side *)
  | (D.ArrayVarIndex b :: lhs_index_tl, state_var) :: lhs_tl,
    (D.ArrayVarIndex br :: rhs_index_tl, expr) :: rhs_tl -> 

    (* We cannot compare expressions for array bounds syntactically,
       because that may give too many false negatives. Evaluating both
       bounds to find if they are equal would be too complicated,
       therefore accept some false positives here. *)

    (* Take the smaller bound when it is known statically otherwise keep the
       one from the left-hand side *)
    let b = 
      if E.is_numeral b && E.is_numeral br &&
         Numeral.(E.(numeral_of_expr b > numeral_of_expr br)) then
        br
      else b
    in
    
    
    (* Count number of variable indexes *)
    (* let i =  *)
    (*   List.fold_left  *)
    (*     (fun a -> function  *)
    (*        | D.ArrayVarIndex _ -> succ a *)
    (*        | _ -> a) *)
    (*     0 *)
    (*     lhs_index_tl *)
    (* in *)
    
    (* Is every variable in the expression necessarily of array type? 

       Need to skip the index expression of a select operator: A[k] *)
    
    let expr' = expr in
    (*   E.map (fun _ e -> *)
    (*       if E.is_var e && (E.type_of_lustre_expr e |> Type.is_array) then *)
    (*          E.mk_select e (E.mk_index_var i) *)
    (*       else e) *)
    (*     expr *)
    (* in *)

    expand_tuple' 
      pos
      accum
      (E.Bound b :: bounds)
      ((lhs_index_tl, state_var) :: lhs_tl)
      ((rhs_index_tl, expr') :: rhs_tl)

  (* Tuple index on left-hand and right-hand side *)
  | ((D.TupleIndex i :: lhs_index_tl, state_var) :: lhs_tl,
     (D.TupleIndex j :: rhs_index_tl, expr) :: rhs_tl) 

  | ((D.ListIndex i :: lhs_index_tl, state_var) :: lhs_tl,
     (D.ListIndex j :: rhs_index_tl, expr) :: rhs_tl) 

  | ((D.ArrayIntIndex i :: lhs_index_tl, state_var) :: lhs_tl,
     (D.ArrayIntIndex j :: rhs_index_tl, expr) :: rhs_tl) -> 

    (* Indexes are sorted, must match *)
    if i = j then 

      expand_tuple'
        pos
        accum
        bounds
        ((lhs_index_tl, state_var) :: lhs_tl)
        ((rhs_index_tl, expr) :: rhs_tl)

    else

      C.fail_at_position pos "Type mismatch in equation: indexes do not match"

  (* Tuple index on left-hand and array index on right-hand side *)
  | ((D.TupleIndex i :: lhs_index_tl, state_var) :: lhs_tl,
     (D.ArrayIntIndex j :: rhs_index_tl, expr) :: rhs_tl) ->

    (* Indexes are sorted, must match *)
    if i = j then 

      (* Use tuple index instead of array index on right-hand side *)
      expand_tuple'
        pos
        accum
        bounds
        ((lhs_index_tl, state_var) :: lhs_tl)
        ((lhs_index_tl, expr) :: rhs_tl)

    else

      C.fail_at_position pos "Type mismatch in equation: indexes do not match"


  (* Record index on left-hand and right-hand side *)
  | (D.RecordIndex i :: lhs_index_tl, state_var) :: lhs_tl,
    (D.RecordIndex j :: rhs_index_tl, expr) :: rhs_tl -> 

    (* Indexes are sorted, must match *)
    if i = j then 

      expand_tuple'
        pos
        accum
        bounds
        ((lhs_index_tl, state_var) :: lhs_tl)
        ((rhs_index_tl, expr) :: rhs_tl)

    else

      C.fail_at_position pos "Type mismatch in equation: record indexes do not match"

  (* Mismatched indexes on left-hand and right-hand sides *)
  | (D.RecordIndex _ :: _, _) :: _, (D.TupleIndex _ :: _, _) :: _
  | (D.RecordIndex _ :: _, _) :: _, (D.ListIndex _ :: _, _) :: _
  | (D.RecordIndex _ :: _, _) :: _, (D.ArrayIntIndex _ :: _, _) :: _
  | (D.RecordIndex _ :: _, _) :: _, (D.ArrayVarIndex _ :: _, _) :: _

  | (D.TupleIndex _ :: _, _) :: _, (D.RecordIndex _ :: _, _) :: _
  | (D.TupleIndex _ :: _, _) :: _, (D.ListIndex _ :: _, _) :: _
  | (D.TupleIndex _ :: _, _) :: _, (D.ArrayVarIndex _ :: _, _) :: _

  | (D.ListIndex _ :: _, _) :: _, (D.RecordIndex _ :: _, _) :: _
  | (D.ListIndex _ :: _, _) :: _, (D.TupleIndex _ :: _, _) :: _
  | (D.ListIndex _ :: _, _) :: _, (D.ArrayIntIndex _ :: _, _) :: _
  | (D.ListIndex _ :: _, _) :: _, (D.ArrayVarIndex _ :: _, _) :: _

  | (D.ArrayIntIndex _ :: _, _) :: _, (D.RecordIndex _ :: _, _) :: _
  | (D.ArrayIntIndex _ :: _, _) :: _, (D.TupleIndex _ :: _, _) :: _
  | (D.ArrayIntIndex _ :: _, _) :: _, (D.ListIndex _ :: _, _) :: _
  | (D.ArrayIntIndex _ :: _, _) :: _, (D.ArrayVarIndex _ :: _, _) :: _

  | (D.ArrayVarIndex _ :: _, _) :: _, (D.RecordIndex _ :: _, _) :: _
  | (D.ArrayVarIndex _ :: _, _) :: _, (D.TupleIndex _ :: _, _) :: _
  | (D.ArrayVarIndex _ :: _, _) :: _, (D.ListIndex _ :: _, _) :: _

  | (_ :: _, _) :: _, ([], _) :: _ 
  | ([], _) :: _, (_ :: _, _) :: _ ->

    C.fail_at_position pos "Type mismatch in equation: head indexes do not match"


(* Return a list of equations from a trie of state variables and a
   trie of expressions *)
let expand_tuple pos lhs rhs = 

  (* Format.eprintf *)
  (*   "@[<v>expand_tuple lhs:@,%a@]@." *)
  (*   (pp_print_list *)
  (*      (fun ppf (i, sv) -> *)
  (*         Format.fprintf ppf "%a: %a " *)
  (*           (D.pp_print_index true) i *)
  (*           StateVar.pp_print_state_var sv) *)
  (*      "@,") *)
  (*   (List.map (fun (i, e) -> (List.rev i, e)) (D.bindings lhs)); *)

  (* Format.eprintf *)
  (*   "@[<v>expand_tuple rhs:@,%a@]@." *)
  (*   (pp_print_list *)
  (*      (fun ppf (i, e) -> *)
  (*         Format.fprintf ppf "%a: %a " *)
  (*           (D.pp_print_index true) i *)
  (*           (E.pp_print_lustre_expr false) e) *)
  (*      "@,") *)
  (*   (List.map (fun (i, e) -> (List.rev i, e)) (D.bindings rhs)); *)
  
  expand_tuple' 
    pos
    []
    []
    (List.map (fun (i, e) -> ((* List.rev *) i, e)) (D.bindings lhs))
    (List.map (fun (i, e) -> ((* List.rev *) i, e)) (D.bindings rhs))


let rec eval_node_equation inputs outputs locals ctx = function
  
  | A.Assert (pos, ast_expr) -> 
    (* report unguarded pre *)
    let ctx = C.set_guard_flag ctx (A.has_unguarded_pre ast_expr) in

    (* Evaluate Boolean expression and guard all pre operators *)
    let expr, ctx = 
      S.eval_bool_ast_expr [] ctx pos ast_expr 
      |> C.close_expr ~original:ast_expr pos
    in

    let ctx = C.reset_guard_flag ctx in

    (* Add assertion to node *)
    C.add_node_assert ctx expr
      

  (* Equations with possibly more than one variable on the left-hand side

     The expression is without node calls, those have been
     abstracted *)
  | A.Equation (pos, lhs, ast_expr) -> 

    (* Trie of state variables on left-hand side and extended context
       for right-hand side *)
    let eq_lhs, indexes, ctx = eval_eq_lhs ctx pos lhs in

    (* array bounds. TODO: check that the order is correct *)
    let lhs_bounds =
      List.fold_left (fun acc (i, _) ->
          List.fold_left (fun (acc, cpt) -> function
              | D.ArrayVarIndex b ->
                if cpt < indexes then E.Bound b :: acc, succ cpt
                else acc, cpt
              | _ -> acc, cpt
            ) (acc, 0) i
          |> fst
        ) [] (D.bindings eq_lhs)
      (* |> List.rev *) in

    (* report unguarded pre *)
    let ctx = C.set_guard_flag ctx (A.has_unguarded_pre ast_expr) in

    (* Evaluate expression on right-hand side in extended context *)
    let eq_rhs, ctx = S.eval_ast_expr lhs_bounds ctx ast_expr in

    let ctx = C.reset_guard_flag ctx in

    (* Close each expression by guarding all pre operators separately *)
    let eq_rhs, ctx = 
      D.fold 
        (fun i e (t, c) -> 
           let e', c = C.close_expr ~original:ast_expr pos (e, c) in 
           let t' = D.add i e' t in
           (t', c))
        eq_rhs
        (D.empty, ctx)

    in 
    
    (* Remove local definitions for equation from context

       We add local definitions from the left-hand side to the
       context, then evaluate the right-hand side, which may modify
       this context with new abstractions. We need to keep the
       definitions from the right-hand side, but remove the local
       definitions that we made before. *)
    let ctx = uneval_eq_lhs ctx lhs in

    let equations = expand_tuple pos eq_lhs eq_rhs in

    (* Add equations for each index *)
<<<<<<< HEAD
    List.fold_left
        (fun ctx ((sv, b), e) ->
           assert (
             try List.length (Type.all_index_types_of_array
                                (StateVar.type_of_state_var sv)) = List.length b
             with _ -> true);

           C.add_node_equation ctx pos sv b indexes e)
      ctx
      equations
=======
      List.fold_left (
        fun ctx (sv, b, e) ->
          (* Is [e] a state variable in the current state? *)
          let ctx =
            if E.is_var e then (
              let alias = E.state_var_of_expr e in
              (* Format.printf "%a is an alias for %a@.@."
                StateVar.pp_print_state_var alias
                StateVar.pp_print_state_var sv ; *)
              C.current_node_map ctx (
                fun node -> N.set_state_var_alias node alias sv
              )
            ) else ctx
          in
          C.add_node_equation ctx pos sv b indexes e
      ) ctx equations
>>>>>>> 9175a12c

  | A.Automaton (pos, aname, states, _) as e ->

    let auto_outputs = defined_vars_eqs [e] in
    eval_automaton pos aname states auto_outputs inputs outputs locals ctx



(* ********************************************************************** *)
(* Parse contracts                                                        *)
(* ********************************************************************** *)

(* Parse a ghost variable declaration and evaluate continuation 

   This function is shared between nodes and functions, each has a
   different way to deal with ghost variables. *)
and eval_ghost_var ?(no_defs = false) inputs outputs locals ctx = function

  (* Declaration of a free variable *)
  | A.FreeConst (pos, _, _) ->

    C.fail_at_position pos "Free ghost variables not supported"

  (* Declaration of a typed or untyped variable *)
  | A.UntypedConst (pos, i, expr) 
  | A.TypedConst (pos, i, expr, _) as const_decl ->


    (* Identifier of AST identifier *)
    let ident = I.mk_string_ident i in

    if (
      try 
        (* Identifier must not be declared *)
        C.expr_in_context ctx ident 
      with Invalid_argument e ->
       (* Fail if reserved identifier used *)
       C.fail_at_position pos e
    ) then (
      (* Fail if identifier already declared *)
      C.fail_at_position pos (
        Format.asprintf 
          "Identifier %a is redeclared as ghost" 
          (I.pp_print_ident false) ident
      )
    ) ;

    if A.has_unguarded_pre expr then (
      C.fail_at_position
        pos
        "Illegal unguarded pre in ghost variable definition."
    ) ;

    match const_decl with 
    (* Distinguish typed and untyped constant here *)

    (* Need to type check constant against given type *)
    | A.TypedConst (_, _, _, type_expr) -> (

      try (
        (* Evaluate type expression *)
        let type_expr = S.eval_ast_type ctx type_expr in
        (* Add ghost to context. *)
        let ctx = C.add_node_local ~ghost:true ctx ident pos type_expr in

        let ctx =
          eval_node_equation inputs outputs locals ctx (
            A.Equation (pos, A.StructDef (pos, [A.SingleIdent (pos, i)]), expr)
          )
        in

        ctx

      ) with
      | E.Type_mismatch -> (
        C.fail_at_position
          pos "Type mismatch in ghost variable declaration"
      )
      | e -> (
        C.fail_at_position
          pos (
            Format.asprintf
              "unexpected error in ghost variable treatment: %s"
              (Printexc.to_string e)
          )
      )
    )

    (* No type check for untyped or free constant *)
    | _ -> (
      (* Evaluate ghost expression *)
      let expr, ctx =
        S.eval_ast_expr [] (
          (* Change context to fail on new definitions *)
          if no_defs then 
            C.fail_on_new_definition
              ctx pos "Invalid expression for variable"
          else ctx
        ) expr
      in
      
      let type_expr = D.map (fun { E.expr_type } -> expr_type) expr in
      (* Add ghost to context. *)
      let ctx = C.add_node_local ~ghost:true ctx ident pos type_expr in
      let ctx =
        C.add_expr_for_ident ~shadow:true ctx ident expr
      in

      ctx
    )


(* Evaluates a generic contract item: assume, guarantee, require or ensure. *)
and eval_contract_item check scope (ctx, accum, count) (pos, iname, expr) =
  (* Check for unguarded pre-s. *)
  if A.has_unguarded_pre expr then (
    C.fail_at_position pos "Illegal unguarded pre in contract item."
  ) ;
  (* Scope is created backwards. *)
  let scope = List.rev scope in
  (* Evaluate expression to a Boolean expression, may change context. *)
  let expr, ctx =
    S.eval_bool_ast_expr [] ctx pos expr
    |> C.close_expr pos
  in
  (* Check the expression if asked to. *)
  ( match check with
    | None -> ()
    | Some desc -> (
      match contract_check_no_output ctx pos expr with
      | [] -> ()
      | svars ->
        assert (List.length svars > 0) ;
        let s = if List.length svars > 1 then "s" else "" in
        let pref = match C.current_node_name ctx with
          | None -> ""
          | Some name ->
            Format.asprintf " of node %a" (I.pp_print_ident false) name
        in
        let suff = match scope with
          | [] -> ""
          | _ ->
            List.rev scope
            |> Format.asprintf " (via call%s: %a)"
              (if List.length scope > 1 then "s" else "") (
                pp_print_list (
                  fun fmt (pos, name) ->
                    Format.fprintf fmt "%s%a" name pp_print_pos pos
                ) ", "
              )
        in
        C.fail_at_position pos (
          Format.asprintf
            "@[<v>%s mentions output%s%s %a%s@]"
              desc s pref (
                pp_print_list (
                  fun fmt sv ->
                    Format.fprintf fmt "\"%s\"" (StateVar.name_of_state_var sv)
                ) ", "
              ) svars suff
        )
    )
  ) ;
  (* Define expression with a state variable *)
  let (svar, _), ctx = C.mk_local_for_expr ~is_ghost:true pos ctx expr in
  (* Add state variable to accumulator, continue with possibly modified
  context. *)
  ctx, (Contract.mk_svar pos count iname svar scope) :: accum, count + 1


(* Fail if a contract node input is incompatible with a node input *)
and check_node_and_contract_inputs call_pos ctx node_inputs = function 

  (* All contract inputs are consistent with node inputs *)
  | [] -> ()

  (* Input to contract, must not have a clock *)
  | ( pos, 
      ident, 
      contract_input_lustre_type, 
      A.ClockTrue, 
      contract_input_const ) :: tl -> 

    let 

      (* Node input corresponding to contract input *)
      (_, 
       _, 
       node_input_lustre_type, 
       node_input_clock, 
       node_input_const) = 

      try 

        (* Find node input with the same identifier *)
        List.find
          (fun (_, i, _, _, _) -> i = ident)
          node_inputs

      with Not_found -> 

        C.fail_at_position 
          call_pos 
          "Illegal contract call: node does not have input"

    in

    (* Input must not have a clock *)
    (match node_input_clock with 
      | A.ClockTrue -> ()
      | _ -> 
        C.fail_at_position 
          pos 
          "Clocked inputs not supported");

    (* Node input must be constant iff contract input is *)
    if contract_input_const <> node_input_const then 

      C.fail_at_position 
        pos 
        "Illegal contract call: node does not have input";

    (try 

       (* Evaluate defined types of contract and node, and fail if not
          compatible *)
       D.iter2
         (fun _ t s -> 
            if not (Type.check_type s t) then raise E.Type_mismatch)
         (S.eval_ast_type ctx contract_input_lustre_type)
         (S.eval_ast_type ctx node_input_lustre_type)

     with Invalid_argument _ | E.Type_mismatch -> 

       (C.fail_at_position
          pos
          "Type mismatch in constant declaration"));

    (* Continue with remaining inputs *)
    check_node_and_contract_inputs call_pos ctx node_inputs tl

  | (pos, _, _, _, _) :: tl -> 

    C.fail_at_position 
      pos 
      "Clocked inputs not supported"


(* Fail if a contract node output is incompatible with a node output *)
and check_node_and_contract_outputs call_pos ctx node_outputs = function 

  (* All contract outputs are consistent with node outputs *)
  | [] -> ()

  (* Output of contract, must not have a clock *)
  | (pos, 
     ident, 
     contract_output_lustre_type, 
     A.ClockTrue) :: tl -> 

    let 

      (* Node output corresponding to contract output *)
      (_, 
       _,
       node_output_lustre_type, 
       node_output_clock) = 

      try 

        (* Find node output with the same identifier *)
        List.find
          (fun (_, i, _, _) -> i = ident)
          node_outputs

      with Not_found -> 

        C.fail_at_position 
          call_pos 
          "Illegal contract call: node does not have output"

    in

    (* Output must not have a clock *)
    (match node_output_clock with 
      | A.ClockTrue -> ()
      | _ -> 
        C.fail_at_position 
          pos 
          "Clocked outputs not supported");

    (try 

       (* Evaluate defined types of contract and node, and fail if not
          compatible *)
       D.iter2
         (fun _ t s -> if not (Type.check_type s t) then raise E.Type_mismatch)
         (S.eval_ast_type ctx contract_output_lustre_type)
         (S.eval_ast_type ctx node_output_lustre_type)

     with Invalid_argument _ | E.Type_mismatch -> 

       (C.fail_at_position
          pos
          "Type mismatch in constant declaration"));

    (* Continue with remaining inputs *)
    check_node_and_contract_outputs call_pos ctx node_outputs tl

  | (pos, _, _, _) :: tl -> 

    C.fail_at_position 
      pos 
      "Clocked outputs not supported"


(* Evaluates a mode for a node. *)
and eval_node_mode scope ctx (pos, id, reqs, enss) =
  (* Evaluate requires. *)
  let ctx, reqs, _ =
    reqs
    |> List.fold_left (eval_contract_item (Some "require") scope)
       (ctx, [], 1) in
  (* Evaluate ensures. *)
  let ctx, enss, _ =
    enss |> List.fold_left (eval_contract_item None scope) (ctx, [], 1) in
  let path =
    scope |> List.fold_left (fun l (_, name) -> name :: l) [id]
  in
  (* Done. *)
  Contract.mk_mode (I.mk_string_ident id) pos path reqs enss
  |> C.add_node_mode ctx


(* (* Checks whether some node calls have contracts, recursively. *)
let rec check_no_contract_in_node_calls ctx = function
(* No call left, done. *)
| [] -> ()
(* Let's do this. *)
| { N.call_node_name ; N.call_pos } :: calls -> (
  match
    try C.node_of_name ctx call_node_name
    with Not_found -> C.fail_at_position call_pos (
      Format.asprintf "call to unknown node \"%a\""
        (LustreIdent.pp_print_ident false) call_node_name
    )
  with
  | Some contract ->
  | None -> 
)
 *)

(* Evaluates contract calls. *)
and eval_node_contract_call known ctx scope inputs outputs locals (
  call_pos, id, in_params, out_params
) =
  let ident = I.mk_string_ident id in

  if I.Set.mem ident known then (
    Format.asprintf
      "circular dependency between following contracts: @[<hov>%a@]"
      (pp_print_list (I.pp_print_ident false) ", ")
      (I.Set.elements known)
    |> C.fail_at_position call_pos
  ) ;

  let known = I.Set.add ident known in

  (* Check for unguarded pre-s. *)
  in_params |> List.iter (
    fun expr -> if A.has_unguarded_pre expr then (
      C.fail_at_position
        call_pos "Illegal unguarded pre in input parameters of contract call."
    )
  ) ;
  out_params |> List.iter (
    fun expr -> if A.has_unguarded_pre expr then (
      C.fail_at_position
        call_pos "Illegal unguarded pre in output parameters of contract call."
    )
  ) ;

  (* Push scope for contract svars. *)
  let svar_scope = (call_pos, id) :: scope in
  (* Push scope for contract call. *)
  let ctx = C.push_contract_scope ctx id in
  (* Retrieve contract node from context. *)
  let pos, (id, params, in_formals, out_formals, contract) =
    try C.contract_node_decl_of_ident ctx id
    with Not_found ->
      (* Contract might be forward referenced. *)
      Deps.Unknown_decl (Deps.Contract, ident, call_pos) |> raise
  in

  (* Failing for unsupported features. *)
  ( match params with
    | [] -> ()
    | _ -> C.fail_at_position pos (
      "type parameters in contract node is not supported"
    )
  ) ;
  in_formals |> List.iter (
    function
    | pos, id, typ, A.ClockTrue, is_const -> () (* pos, id, typ, is_const *)
    | _ -> C.fail_at_position pos (
        "clocks in contract node signature are not supported"
      )
  ) ;
  out_formals |> List.iter (
    function
    | pos, id, typ, A.ClockTrue -> () (* pos, id, typ *)
    | _ -> C.fail_at_position pos (
        "clocks in contract node signature are not supported"
      )
  ) ;

  (* Add substitution from formal inputs to actual one before we evaluate
     everything. *)
  let ctx = try
    List.fold_left2 (
        fun ctx expr (_, in_id, typ, _, _) ->
          let expr, ctx = S.eval_ast_expr [] ctx expr in

          (* Fail if type mismatch. *)
          (
            try
              (* Evaluate type expression. *)
              let expected = S.eval_ast_type ctx typ in
              (* Check if subtype. *)
              D.iter2 (
                fun _ expected { E.expr_type } ->
                  if not (Type.check_type expr_type expected) then
                    raise E.Type_mismatch
              ) expected expr
            with
            | Invalid_argument _
            | E.Type_mismatch -> C.fail_at_position call_pos (
                Format.asprintf
                  "type mismatch in import of contract %s for formal input %s"
                  id in_id
              )
          ) ;

          (* Fail if expression mentions an output in the current state. *)
          (
            D.iter (
              fun _ expr -> match contract_check_no_output ctx pos expr with
                | [] -> ()
                | svars ->
                  assert (List.length svars > 0) ;
                  let s = if List.length svars > 1 then "s" else "" in
                  let pref = match C.current_node_name ctx with
                    | None -> ""
                    | Some name ->
                      Format.asprintf " in node %a" (I.pp_print_ident false) name
                  in
                  let suff = match scope with
                    | [] -> ""
                    | _ ->
                      List.rev scope
                      |> Format.asprintf " (contract call trace: %a)" (
                        pp_print_list (
                          fun fmt (pos, name) ->
                            Format.fprintf fmt "%s%a" name pp_print_pos pos
                        ) ", "
                      )
                  in
                  C.fail_at_position pos (
                    Format.asprintf
                      "@[<v>input parameter in contract import%s mentions \
                       output%s %a%s@]"
                      pref s (
                      pp_print_list (
                        fun fmt sv ->
                          Format.fprintf fmt "\"%s\""
                            (StateVar.name_of_state_var sv)
                      ) ", "
                    ) svars
                      suff
                  )
            ) expr
          ) ;

          C.add_expr_for_ident
            ~shadow:true ctx (LustreIdent.mk_string_ident in_id) expr

    ) ctx in_params in_formals
    with
    | Invalid_argument _ ->  C.fail_at_position call_pos (
        Format.asprintf
          "arity mismatch for the input parameters of import of contract %s: \
           expected %d but got %d"
          id
          (List.length in_formals)
          (List.length in_params)
      )
  in

  (* Add substitution from formal outputs to actual one before we evaluate
     everything. *)
  let ctx = try
      List.fold_left2 (
        fun ctx expr (_, in_id, typ, _) ->
          let expr, ctx = S.eval_ast_expr [] ctx expr in

          (* Fail if type mismatch. *)
          (
            try
              (* Evaluate type expression. *)
              let expected = S.eval_ast_type ctx typ in
              (* Check if subtype. *)
              D.iter2 (
                fun _ expected { E.expr_type } ->
                  if not (Type.check_type expr_type expected) then
                    raise E.Type_mismatch
              ) expected expr
            with
            | Invalid_argument _
            | E.Type_mismatch -> C.fail_at_position call_pos (
                Format.asprintf
                  "type mismatch in import of contract %s for formal output %s"
                  id in_id
              )
          ) ;

          C.add_expr_for_ident
            ~shadow:true ctx (LustreIdent.mk_string_ident in_id) expr
      ) ctx out_params out_formals
    with
    | Invalid_argument _ ->  C.fail_at_position call_pos (
        Format.asprintf
          "arity mismatch for the output parameters of import of contract %s: \
           expected %d but got %d"
          id
          (List.length in_formals)
          (List.length in_params)
      )
  in

  (* If node's actually a function, check that contract is not stateful. *)
  (* Format.printf "current_node: %a@.@."
    (I.pp_print_ident false) (
      match C.current_node_name ctx with
      | Some id -> id
      | None -> assert false
    ) ; *)
  ( if C.get_node_function_flag ctx then (
    (* Format.printf "checking contract %s@.@." id ; *)
    match A.contract_has_pre_or_arrow contract with
    | Some _ -> C.fail_at_position call_pos (
      Format.asprintf
        "@[<v>in contract of function %a@ \
        illegal import of stateful contract %s@ \
        functions can only be specified by stateless contracts@]"
        (I.pp_print_ident false) (
          match C.current_node_name ctx with
          | Some id -> id
          | None -> assert false
        )
        id
    )
    | None -> ()
  ) ) ;

  (* Evaluate node as usual, it will merge with the current contract. *)
  let ctx =
    eval_node_contract_spec known ctx call_pos svar_scope
      inputs outputs locals contract in

  (* Pop scope for contract call. *)
  C.pop_contract_scope ctx
  

(* Add declaration and equation for ghost stream *)
and add_ghost inputs outputs locals ctx pos ident type_expr ast_expr expr = 

  (* Add local declaration for ghost stream *)
  let ctx = C.add_node_local ~ghost:true ctx ident pos type_expr in

  (* Add equation for ghost stream *)
  eval_node_equation inputs outputs locals ctx (
    A.Equation (
      pos, (
        A.StructDef (
          pos,
          [A.SingleIdent (pos, I.string_of_ident false ident)]
        )
      ),
      ast_expr
    )
  )

(* Add all node contracts to contexts *)
and eval_node_contract_item
  known scope inputs outputs locals (ctx, cpt_a, cpt_g)
= function

  (* Add constants to context *)
  | A.GhostConst c -> eval_const_decl ~ghost:true ctx c, cpt_a, cpt_g

  (* Add ghost variables to context *)
  | A.GhostVar v -> eval_ghost_var inputs outputs locals ctx v, cpt_a, cpt_g

  (* Evaluate assumption *)
  | A.Assume ( (_, _, expr) as a ) ->
    let ctx, assumes, cpt_a =
      eval_contract_item (Some "assume") scope (ctx, [], cpt_a) a in
    C.add_node_ass ctx assumes, cpt_a, cpt_g

  (* Evaluate guarantee *)
  | A.Guarantee g ->
    let ctx, guarantees, cpt_g =
      eval_contract_item None scope (ctx, [], cpt_g) g in
    C.add_node_gua ctx guarantees, cpt_a, cpt_g

  (* Evaluate modes. *)
  | A.Mode m -> eval_node_mode scope ctx m, cpt_a, cpt_g

  (* Evaluate imports. *)
  | A.ContractCall call ->
    eval_node_contract_call known ctx scope inputs outputs locals call,
    cpt_a, cpt_g


(* Add all node contracts to contexts *)
and eval_node_contract_spec known ctx pos scope inputs outputs locals contract =
  let ctx, _, _ =
    List.fold_left
      (eval_node_contract_item known scope inputs outputs locals)
      (ctx, 1, 1) contract
  in

  (* What follows are checks over the contract. We know the contract is parsed
  before the body of the node, so whatever's currently in the node just comes
  from the contract itself. *)
  ( match C.get_node ctx with
    | None -> failwith "unreachable, no current node after parsing contract"
    | Some { N.oracles ; N.calls } -> (
      (* Checking whether the contract we just parsed introduced any oracles.
      If it did, then it means there was unguarded pre-s below the contract.
      They a priori come from node calls in the contract since unguarded pre-s
      in contract items and contract imports fail immediately. *)
      ( match oracles with
        | [] -> () (* No oracles introduced, we're fine. *)
        | _ -> (* PEBCAK. *)
          C.fail_at_position
            pos "Illegal unguarded pre under a node call in this contract."
      ) ;
      (* Checking that no subsystem of the current node has contracts. If one
      of them does, it means there is a call to a node with a contract in the
      cone of influence of the contract we just parsed. *)
      let node_of_name ctx name =
        try C.node_of_name ctx name with Not_found -> Format.asprintf "\
          unreachable, node %a called in contract undefined\
        " (I.pp_print_ident false) name
        |> failwith
      in
      let rec loop known = function
        | [] -> ()
        | { N.name ; N.calls ; N.contract = None } :: tail ->
          (* No contract, is ok. Preparing recursive call. *)
          let known = I.Set.add name known in
          calls |> List.fold_left (
            fun acc { N.call_node_name = sub_name } -> 
              if I.Set.mem sub_name known then acc
              else (node_of_name ctx sub_name) :: acc
          ) tail
          |> loop known
        | { N.name } :: _ -> (* PEBCAK. *)
          Format.asprintf "\
            Illegal call to node \"%a\" in the cone of influence of this \
            contract: node %a has a contract.\
          " (I.pp_print_ident false) name (I.pp_print_ident false) name
          |> C.fail_at_position pos
      in
      let subs, known =
        calls |> List.fold_left (
          fun (subs, known) { N.call_node_name = sub_name } ->
            if I.Set.mem sub_name known then subs, known
            else (node_of_name ctx sub_name) :: subs, I.Set.add sub_name known
        ) ([], I.Set.empty)
      in
      loop known subs
    )
  ) ;

  ctx
  
(* Evaluate a hierarchical automaton by recursively encoding states as nodes
   and evaluating those *)
and eval_automaton pos aname states auto_outputs inputs outputs locals ctx =

  (* Create a new automaton name if anonymous *)
    let name = match aname with
      | Some name -> name
      | None -> fresh_automaton_name []
    in

    (* Only variables direcltly visible in the node are allowed under a last
       operator in a state *)
    let allowed_l = allowed_lasts inputs outputs locals in

    (* Eliminate [last] applications in state equations *)
    let states, lasts =
      List.fold_left (fun (states, lasts) s ->
          let s, lasts = replace_lasts_state allowed_l name lasts s in
          s :: states, lasts
        ) ([], A.SI.empty) states in
    let states = List.rev states in
    let lasts = A.SI.elements lasts in

    (* Construct new inputs for the handler nodes for values of [last]
       applications on the base clock (i.e. outside the state) *)
    let lasts_inputs = List.map (fun l ->
        try (pos, name ^ ".last." ^ l,
             type_of_last inputs outputs locals l,
             A.ClockTrue, false)
        with Not_found ->
          C.fail_at_position pos ("Last type for "^l^" could not be inferred")
      ) lasts in

    (* Pass [pre .] as arguments for the [last .] in the handler and unless of
       the state *)
    let lasts_args pos = List.map (fun l ->
        A.Pre (pos, (A.Ident (pos, l)))
      ) lasts in
    
    (* Create enumerated datatype for states *)
    let states_enum =
      List.map (function A.State (_, s, _, _, _, _, _) -> s) states in
    let states_type = A.EnumType (pos, None, states_enum) in
    (* Evaluate states type expression *)
    let states_ty = S.eval_ast_type ctx states_type in
    let bool_ty = S.eval_ast_type ctx (A.Bool pos) in

    (* look for automaton outputs in local variables and outputs *)
    let auto_outputs_dl = List.map (fun o ->
        try List.find (fun (_, o', _, _) -> o = o') outputs
        with Not_found ->
          try List.iter (function
              | A.NodeVarDecl (_, ((_, l, _, _) as ld)) when o = l ->
                raise (Found_auto_out ld)
              | _ -> ()) locals;
            C.fail_at_position pos ("Could not find automaton output "^o)
          with Found_auto_out ld -> ld
      ) auto_outputs in

    let auto_outputs_idents =
      List.map (fun o -> A.Ident (pos,o)) auto_outputs in
    
    (* Gather other node variables which are neither inputs nor outputs of the
       automaton *)
    let other_vars_dl = List.fold_left (fun acc (p, o, t, c) ->
        if not (List.exists (fun o' -> o = o') auto_outputs) then
          (p, o, t, c, false) :: acc
        else acc
      ) [] outputs in
    let other_vars_dl = List.fold_left (fun acc -> function
        | A.NodeVarDecl (_, (p, l, t, c)) ->
          if not (List.exists (fun o' -> l = o') auto_outputs) then
            (p, l, t, c, false) :: acc
          else acc
        | _ -> acc
      ) other_vars_dl locals in
    let other_vars_dl = List.rev other_vars_dl in
    let other_vars_idents =
      List.map (fun (p, i, _, _, _) -> A.Ident (p,i)) other_vars_dl in
    
    (* find initial state *)
    let initial_state =
      let inits = List.find_all
          (function A.State (_, _, init, _, _, _, _) -> init) states in
      match inits, states with
      (* no initial states, take first *)
      | [], A.State (_, s, _, _, _, _, _) :: _ -> s
      (* one initial state *)
      | [A.State (_, s, _, _, _, _, _)], _ -> s
      (* no states *)
      | _, [] -> C.fail_at_position pos "No states in automaton"
      (* more thatn one initial state *)
      | _ :: _, _ ->
        C.fail_at_position pos "More than one initial state in automaton"
    in
    
    (* Node local variables used to encode the automaton *)
    let i_state = String.concat "." [name; state_string] in
    let i_restart = String.concat "." [name; restart_string] in
    let i_state_selected = String.concat "." [name; state_selected_string] in
    let i_restart_selected =
      String.concat "." [name; restart_selected_string] in
    let i_state_selected_next =
      String.concat "." [name; state_selected_next_string] in
    let i_restart_selected_next =
      String.concat "." [name; restart_selected_next_string] in
    (* Add them to the local variables of the current node *)
    let add_auto_local i ty ctx =
      let ident = I.mk_string_ident i in
      C.add_node_local ctx ident pos ty
    in
    let ctx = ctx
              |> add_auto_local i_state states_ty
              |> add_auto_local i_restart bool_ty
              |> add_auto_local i_state_selected states_ty
              |> add_auto_local i_restart_selected bool_ty
              |> add_auto_local i_state_selected_next states_ty
              |> add_auto_local i_restart_selected_next bool_ty
    in

    let info = {
      auto_name = name;
      node_inputs = inputs;
      auto_outputs = auto_outputs_dl;
      other_vars = other_vars_dl;
      lasts_inputs;
      states_lustre_type = states_type;
      i_state_selected;
      i_restart_selected;
      i_state;
      i_restart;
    } in

    (* Encode/evaluate automaton states and get the names of the corresponding
       new auxiliary nodes *)
    let ctx, aux_nodes =
      List.fold_left (fun (ctx, aux_nodes) s ->
          let ctx, n = encode_automaton_state info ctx s in
          ctx, (n :: aux_nodes)
        ) (ctx, []) states in
    
    let aux_nodes = List.rev aux_nodes in
    
    let handlers, unlesses = List.split aux_nodes in 

    (* state_selected = initial_state -> pre state_selected_next; *)
    let state_selected_eq =
      A.Equation
        (pos,
         A.StructDef (pos, [A.SingleIdent (pos, i_state_selected)]),
         A.Arrow (pos, A.Ident (pos, initial_state),
                  A.Pre (pos, A.Ident (pos, i_state_selected_next)))) in

    (* restart_selected = false -> pre restart_selected_next; *)
    let restart_selected_eq =
      A.Equation
        (pos,
         A.StructDef (pos, [A.SingleIdent (pos, i_restart_selected)]),
         A.Arrow (pos, A.False pos,
                  A.Pre (pos, A.Ident (pos, i_restart_selected_next)))) in

    let inputs_idents =
      List.map (fun (_, i, _, _, _) -> A.Ident (pos, i)) inputs in
    
    let handlers_activate_calls =
      List.map2 (fun handler (A.State (pos, state_c, _, _, _, _, _)) ->
        state_c,
        (* activate handler every state = state_c restart every <restart> *)
        A.Activate
          (pos, handler,
           (* clock *)
           A.Eq (pos, A.Ident (pos, i_state), A.Ident (pos, state_c)),
           (* restart *)
           A.Ident (pos, i_restart),
           (* arguments to the call = inputs of the node + others + lasts *)
           inputs_idents @ other_vars_idents @ (lasts_args pos)
          )
      ) handlers states in

    (* merge handlers calls:
       (state.in.next, restart.in.next, outputs ...) =
         merge state
           (S1 -> activate handler.S1 every state = S1 restart ...)
           (S2 -> activate handler.S1 every state = S2 restart ...)
    *)
    let handlers_eq =
      A.Equation (pos,
        A.StructDef (pos,
         List.map (fun i -> A.SingleIdent (pos, i))
           (i_state_selected_next :: i_restart_selected_next :: auto_outputs)),
        A.Merge (pos, i_state, handlers_activate_calls)) in

    let unlesses_activate_calls =
      List.map2 (fun unless (A.State (pos, state_c, _, _, _, _, _)) ->
        state_c,
        (* activate unless every state_selected =
           state_c restart every restart_selected *)
        A.Activate
          (pos, unless, 
           (* clock *)
           A.Eq (pos, A.Ident (pos, i_state_selected), A.Ident (pos, state_c)),
           (* restart *)
           A.Ident (pos, i_restart_selected),
           (* arguments = state_selected + restart_selected +
              inputs of the node + outputs of the automaton + others*)
           A.Ident (pos, i_state_selected) ::
           A.Ident (pos, i_restart_selected) ::
           inputs_idents @ auto_outputs_idents @ other_vars_idents @
           (lasts_args pos)
          )
      ) unlesses states in

    (* merge unlesses calls: 
       (state, restart) =
         merge state.in
           (S1 -> activate unless.S1 every state.in = S1 restart ...)
           (S2 -> activate unless.S1 every state.in = S2 restart ...)
    *)
    let unlesses_eq =
      A.Equation (pos,
        A.StructDef (pos,
         List.map (fun i -> A.SingleIdent (pos, i)) [i_state; i_restart]),
        A.Merge (pos, i_state_selected, unlesses_activate_calls)) in
    
    (* add equations to the node *)
    let ctx = eval_node_equation inputs outputs locals ctx state_selected_eq in
    let ctx =
      eval_node_equation inputs outputs locals ctx restart_selected_eq in
    let ctx = eval_node_equation inputs outputs locals ctx handlers_eq in
    let ctx = eval_node_equation inputs outputs locals ctx unlesses_eq in

    ctx


(* Encode branching conditions for transitions as an expression *)
and encode_transition_branch pos state_c default = function
  (* restart t *)
  | A.Target (A.TransRestart (pos_t, (pos_s, s))) ->
    A.ExprList (pos_t, [A.Ident (pos_s, s); A.True pos_t])
  (* resume t *)
  | A.Target (A.TransResume (pos_t, (pos_s, s))) ->
    A.ExprList (pos_t, [A.Ident (pos_s, s); A.False pos_t])
  (* if cond then_br; *)
  | A.TransIf (posif, cond, then_br, None) ->
    A.Ite (posif, cond,
           encode_transition_branch pos state_c default then_br,
           (* else default *)
           default)
  (* if cond then then_br else/elsif else_br end; *)
  | A.TransIf (posif, cond, then_br, Some else_br) ->
    A.Ite (posif, cond,
           encode_transition_branch pos state_c default then_br,
           encode_transition_branch pos state_c default else_br)
           
(* Encode body and until transition of state as a node *)
and encode_until_handler pos
    { auto_name; states_lustre_type;
      auto_outputs; other_vars; lasts_inputs;
      i_state_selected; i_restart_selected; node_inputs }
    state_c locals eqs until_tr ctx =
  let stay = A.ExprList (pos, [A.Ident (pos, state_c); A.False pos]) in
  let e = match until_tr with
    | None -> stay
    | Some (posb, br) -> encode_transition_branch posb state_c stay br
  in
  let eq =
    A.Equation
      (pos, A.StructDef
         (pos, List.map (fun i -> A.SingleIdent (pos, i))
            [i_state_selected; i_restart_selected]),
       e)
  in
  let name = String.concat "." [auto_name; handler_string; state_c] in
  let outputs =
    (pos, i_state_selected, states_lustre_type, A.ClockTrue) ::
    (pos, i_restart_selected, A.Bool pos, A.ClockTrue) ::
    auto_outputs
  in

  let ident = I.mk_string_ident name in
  (* Identifier must not be declared *)
  if C.node_in_context (C.prev ctx) ident then C.fail_at_position pos (
    Format.asprintf 
      "Auxiliary node %a is redeclared" 
      (I.pp_print_ident false) ident
  ) ;

  (* Create separate auxiliary context for node (not external) *)
  let node_ctx = C.create_node (C.prev ctx) ident false in
  let node_ctx =
    eval_node_decl node_ctx pos
      (node_inputs @ other_vars @ lasts_inputs)
      outputs
      locals
      (List.map (fun e -> A.Body e) (eq :: eqs)) None
  in

  let ctx = C.add_node_to_context ctx node_ctx in
  
  name, ctx


(* encoding of unless condition for strong transition as an auxiliary node *)
and encode_unless pos
    {auto_name; states_lustre_type;
     node_inputs; auto_outputs; other_vars; lasts_inputs;
     i_state_selected; i_restart_selected; i_state; i_restart }
    state_c unless_tr ctx =
  let skip = A.ExprList (pos, [A.Ident (pos, i_state_selected);
                               A.Ident (pos, i_restart_selected)]) in
  let e = match unless_tr with
    | None -> skip
    | Some (posb, br) -> encode_transition_branch posb state_c skip br
  in
  let eq =
      A.Equation (pos,
        A.StructDef (pos,
         List.map (fun i -> A.SingleIdent (pos, i)) [i_state; i_restart]),
         e)
  in
  let name = String.concat "." [auto_name; unless_string; state_c] in
  let auto_out_inputs =
    List.map (fun (p, o, t, c) -> (p, o, t, c, false)) auto_outputs in
  let inputs =
    (pos, i_state_selected, states_lustre_type, A.ClockTrue, false) ::
    (pos, i_restart_selected, A.Bool pos, A.ClockTrue, false) ::
    node_inputs @ auto_out_inputs @ other_vars @ lasts_inputs
  in
  let outputs = [
    pos, i_state, states_lustre_type, A.ClockTrue;
    pos, i_restart, A.Bool pos, A.ClockTrue;
  ] in

  let ident = I.mk_string_ident name in
  (* Identifier must not be declared *)
  if C.node_in_context (C.prev ctx) ident then C.fail_at_position pos (
    Format.asprintf 
      "Auxiliary node %a is redeclared" 
      (I.pp_print_ident false) ident
  ) ;

  (* Create separate context for node (not external) *)
  let node_ctx = C.create_node (C.prev ctx) ident false in
  let node_ctx =
    eval_node_decl node_ctx pos inputs outputs [] [A.Body eq] None
  in

  let ctx = C.add_node_to_context ctx node_ctx in

  name, ctx
  

(* Encode a state of an automaton. 
   Returns the name of the node to handle body/until and the name of the node
   for the unless transition, as well as a modified context.*)
and encode_automaton_state info ctx = function
  | A.State (pos, state_c, _, locals, eqs, unless_tr, until_tr) ->
    let handler, ctx =
      encode_until_handler pos info state_c locals eqs until_tr ctx in
    let unless, ctx = encode_unless pos info state_c unless_tr ctx in
    ctx, (handler, unless)




(* Evaluate node statements and add to context  *)
and eval_node_items inputs outputs locals ctx = function

  (* No more statements *)
  | [] -> ctx

  (* Assertion or equation *)
  | A.Body e :: tl -> 

    let ctx = eval_node_equation inputs outputs locals ctx e in
    
    (* Continue with next node statements *)
    eval_node_items inputs outputs locals ctx tl

  (* Property annotation *)
  | A.AnnotProperty (pos, name_opt, ast_expr) :: tl -> 
    (* report unguarded pre *)
    let ctx = C.set_guard_flag ctx (A.has_unguarded_pre ast_expr) in

    (* Evaluate Boolean expression and guard all pre operators *)
    let expr, ctx = 
      S.eval_bool_ast_expr [] ctx pos ast_expr 
      |> C.close_expr ~original:ast_expr pos
    in

    let ctx = C.reset_guard_flag ctx in
    
    let name = match name_opt with
      | Some n -> n
      | None -> Format.asprintf "@[<h>%a@]" A.pp_print_expr ast_expr
    in
    
    (* Add property to node *)
    let ctx = C.add_node_property ctx (Property.PropAnnot pos) name expr in

    (* Continue with next node statements *)
    eval_node_items inputs outputs locals ctx tl

  (* Annotation for main node *)
  | (A.AnnotMain true) :: tl -> 

    eval_node_items inputs outputs locals
      (C.set_node_main ctx)
      tl

  (* Annotation for main node *)
  | (A.AnnotMain false) :: tl -> 

    eval_node_items inputs outputs locals ctx tl



(* Add declarations of node to context *)
and eval_node_decl
  ctx pos inputs outputs locals items contract_spec
=

  (* Add inputs to context: as state variable to ident_expr_map, and
     to inputs *)
  let ctx = eval_node_inputs ctx inputs in

  (* Add outputs to context: as state variable to ident_expr_map, and
     to outputs *)
  let ctx =
    eval_node_outputs ~is_single:(List.length outputs = 1) ctx outputs
  in

  (* Parse contracts and add to context *)
  let ctx = match contract_spec with
    | None -> ctx
    | Some contract ->
      ( match C.current_node_name ctx with
        | None -> Format.printf "[contracts] no node in context@.@."
        | Some _ -> ()
      ) ;
      (* New scope for local declarations in contracts *)
      let ctx = C.push_scope ctx "contract" in
      (* Eval contracts. *)
      let ctx =
        eval_node_contract_spec I.Set.empty ctx pos []
          inputs outputs locals contract in
      (* Remove scope for local declarations in contract *)
      C.pop_scope ctx
  in

  (* New scope for local declarations in implementation *)
  let ctx = C.push_scope ctx "impl" in

  (* Add locals to context: as state variable to ident_expr_map, and
     to inputs *)
  let ctx = eval_node_locals ctx locals in

  (* Parse equations, assertions, properties, automata, etc. *)
  let ctx =
    eval_node_items inputs outputs locals ctx items in

  C.check_vars_defined ctx;
  
  (* Remove scope for local declarations in implementation *)
  let ctx = C.pop_scope ctx in

  (* Create node from current context and return *)
  ctx


(* ********************************************************************** *)
(* Parse declarations                                                     *)
(* ********************************************************************** *)

(** Handle declaration and return context. *)
let declaration_to_context ctx = function
(* Declaration of a type as alias or free *)
| A.TypeDecl (pos, A.AliasType (_, i, type_expr)) ->

  (* Identifier of AST identifier *)
  let ident = I.mk_string_ident i in

  (* Type t must not be declared *)
  if C.type_in_context ctx ident then C.fail_at_position pos (
    Format.asprintf
      "Type %a is redeclared" (I.pp_print_ident false) ident
  ) ;

  (* Add all indexes of type to identifier and add to trie *)
  let res = S.eval_ast_type ctx type_expr in

  (* Return changed context and unchanged declarations *)
  C.add_type_for_ident ctx ident res

(* Declaration of a typed or untyped constant *)
| A.ConstDecl (_, const_decl) ->

  (* Add mapping of identifier to value to context *)
  eval_const_decl ctx const_decl

(* Function declaration without parameters *)
| A.FuncDecl (
  pos, (i, ext, [], inputs, outputs, locals, items, contracts)
) -> (

  (* Identifier of AST identifier *)
  let ident = I.mk_string_ident i in

  (* Identifier must not be declared *)
  if C.node_in_context ctx ident then C.fail_at_position pos (
    Format.asprintf 
      "Function %a is redeclared" 
      (I.pp_print_ident false) ident
  ) ;

  let pre_or_arrow_fail desc = function
    | Some illegal_pos -> C.fail_at_position pos (
      Format.asprintf
        "@[<v>in declaration of function %a:@ \
        in %s at %a:@ \
        illegal pre or arrow in function declaration@ \
        functions cannot have any state@]"
        (I.pp_print_ident false) ident
        desc
        pp_print_position illegal_pos
    )
    | None -> ()
  in

  (* No pre or arrow in locals, equations or contracts. *)
  ( locals
    |> List.iter (
      fun decl ->
        A.node_local_decl_has_pre_or_arrow decl
        |> pre_or_arrow_fail "local declaration"
    ) ;
    items
    |> List.iter (
      fun item ->
        A.node_item_has_pre_or_arrow item
        |> pre_or_arrow_fail "item"
    ) ;
    match contracts with
    | Some contract ->
      A.contract_has_pre_or_arrow contract
      |> pre_or_arrow_fail "contract item"
    | None -> ()
  ) ;

  (* Create separate context for function *)
  let fun_ctx = C.create_node ctx ident ext in
  (* Mark node as function. *)
  let fun_ctx = C.set_node_function fun_ctx in

  (* Evaluate function declaration in separate context *)
  let fun_ctx = 
    eval_node_decl
      fun_ctx pos inputs outputs locals items contracts
  in

  (* Check that all there's no (non-function) node call. *)
  ( C.current_node_calls fun_ctx
    |> List.iter (
      fun { N.call_pos ; N.call_node_name } ->
        let node = C.node_of_name fun_ctx call_node_name in
        if not node.N.is_function then C.fail_at_position call_pos (
          Format.asprintf
            "@[<v>in function %a@ \
            illegal call to node %a@ \
            functions can only call other functions, not nodes@]"
            (I.pp_print_ident false) ident
            (I.pp_print_ident false) call_node_name
        )
    )
  ) ;

  (* Add function to context *)
  C.add_node_to_context ctx fun_ctx
)

(* Node declaration without parameters *)
| A.NodeDecl (
  pos, (i, ext, [], inputs, outputs, locals, items, contracts)
) -> (

  (* Identifier of AST identifier *)
  let ident = I.mk_string_ident i in

  (* Identifier must not be declared *)
  if C.node_in_context ctx ident then C.fail_at_position pos (
    Format.asprintf 
      "Node %a is redeclared" 
      (I.pp_print_ident false) ident
  ) ;

  (* Create separate context for node *)
  let node_ctx = C.create_node ctx ident ext in

  (* Evaluate node declaration in separate context *)
  let node_ctx = 
    eval_node_decl
      node_ctx pos inputs outputs locals items contracts
  in
  
  (* Add node to context *)
  C.add_node_to_context ctx node_ctx
)

  (* try (
    (* Create separate context for node *)
    let node_ctx = C.create_node ctx ident in

    (* Evaluate node declaration in separate context *)
    let node_ctx = 
      eval_node_decl
        node_ctx pos inputs outputs locals equations contracts
    in

    (* Add node to context *)
    C.add_node_to_context ctx node_ctx

  (* Node may be forward referenced *)
  with C.Node_or_function_not_found (called_ident, pos) -> 
         
     if 

       (* Is the referenced node declared later? *)
       List.exists 
         (function 
           | A.NodeDecl (_, (i, _, _, _, _, _, _)) 
           | A.FuncDecl (_, (i, _, _, _)) 
             when i = (I.string_of_ident false) called_ident -> true 
           | _ -> false)
         decls

     then

       (

         (* Check circularity *)
         (try

            (* Get nodes that this forward references *)
            let called_deps = C.deps_of_node ctx called_ident in

            (* Is the reference circular? *)
            if I.Set.mem ident called_deps then 

              C.fail_at_position
                pos
                (Format.asprintf 
                   "Circular dependecy between nodes %a and %a" 
                   (I.pp_print_ident false) ident
                   (I.pp_print_ident false) called_ident)

          with Not_found -> ());

         (* Add new dependency *)
         let ctx = C.add_dep ctx ident called_ident in

         (* Move declaration to correct position.  

            Inefficient: might be better to do a topological sort
            beforehand *)
         let decls =
           List.fold_left 
             (fun acc d -> match d with 
                | A.NodeDecl (_, (i, _, _, _, _, _, _)) 
                | A.FuncDecl (_, (i, _, _, _)) 
                  when i = (I.string_of_ident false) called_ident ->
                  curr_decl :: d :: acc
                | _ -> d :: acc)
             [] 
             decls
           |> List.rev
         in

         (* Continue *)
         declarations_to_context ctx decls

       )

     else

       C.fail_at_position
         pos
         (Format.asprintf 
            "Node or function %a is not defined" 
            (I.pp_print_ident false) called_ident)) *)

(* Declaration of a contract node *)
| A.ContractNodeDecl (pos, node_decl) ->

  (* Add to context for later inlining *)
  C.add_contract_node_decl_to_context ctx (pos, node_decl)
(* 

(* Uninterpreted function declaration *)
| A.FuncDecl (pos, (i, inputs, outputs, contracts)) -> (

  (* Identifier of AST identifier *)
  let ident = I.mk_string_ident i in

  (* Identifier must not be declared *)
  if C.node_or_function_in_context ctx ident then (
    C.fail_at_position pos (
      Format.asprintf
         "Function %a is redeclared"
         (I.pp_print_ident false) ident
    )
  ) ;

  (* Create separate context for function *)
  let func_ctx = C.create_function ctx ident in

  (* Evaluate node declaration in separate context *)
  let func_ctx = eval_func_decl func_ctx inputs outputs contracts in

  (* Add node to context *)
  C.add_function_to_context ctx func_ctx
) *)



  (* (try

     (* Create separate context for function *)
     let func_ctx = C.create_function ctx ident in

     (* Evaluate node declaration in separate context *)
     let func_ctx = 
       eval_func_decl
         func_ctx
         inputs
         outputs
         contracts 
     in  

     (* Add node to context *)
     let ctx = C.add_function_to_context ctx func_ctx in

     (* Recurse for next declarations *)
     declarations_to_context ctx decls

   (* No references in function, since node or function calls not
      allowed *)
   with C.Node_or_function_not_found (called_ident, pos) -> 

       C.fail_at_position
         pos
         (Format.asprintf 
            "Node or function %a is not defined" 
            (I.pp_print_ident false) called_ident)) *)

(* ******************************************************************** *)
(* Unsupported below                                                    *)
(* ******************************************************************** *)

(* Identifier is a free type *)
| A.TypeDecl (pos, (A.FreeType _)) ->

  C.fail_at_position pos "Free types not supported"


(* Parametric node declaration *)
| A.NodeParamInst (pos, _)
| A.NodeDecl (pos, _) ->
  C.fail_at_position pos "Parametric nodes are not supported"
(* Parametric function declaration *)
| A.FuncDecl (pos, _) ->
  C.fail_at_position pos "Parametric functions are not supported"

(* Add declarations of program to context *)
let rec declarations_to_context ctx = function

(* All declarations processed, return new context. *)
| [] -> ctx

(* Some declarations left. *)
| decl :: tail ->
  (* Getting next context and tail. *)
  let ctx, tail =
    (* Try to handle this declaration. If successful, the tail is unchanged. *)
    try declaration_to_context ctx decl, tail
    (* Otherwise, something unknown was found. Let's check if this something is
    forward referenced. *)
    with
    | Deps.Unknown_decl (typ, ident, pos) ->
      ctx, C.solve_fref ctx decl (typ, ident, pos) tail
  in
  (* Looping with (potentially) new context and tail. *)
  declarations_to_context ctx tail




(* ********************************************************************** *)
(* Main enty point                                                        *)
(* ********************************************************************** *)

(* Iterate over the declarations and return the nodes *)
let declarations_to_nodes decls = 

  (* Create fresh context with empty scope and no nodes *)
  let ctx = C.mk_empty_context () in

  (* Add declarations to context *)
  let ctx = declarations_to_context ctx decls in

  (* Return nodes in context *)
  C.get_nodes ctx, { G.free_constants = C.get_free_constants ctx;
                     G.state_var_bounds = C.get_state_var_bounds ctx }


(*

(* ********************************************************************** *)
(* Testing functions                                                      *)
(* ********************************************************************** *)

(* Entry point for standalone simplifier *)
let main () = 

  let in_ch = open_in Sys.argv.(1) in

  (* Create lexing buffer *)
  let lexbuf = Lexing.from_function LustreLexer.read_from_lexbuf_stack in
  
  (* Initialize lexing buffer with channel *)
  LustreLexer.lexbuf_init in_ch (Filename.dirname (Sys.argv.(1)));

  let nodes = 
    try 
      LustreParser.main LustreLexer.token lexbuf
      |> declarations_to_nodes 
    with LustreParser.Error -> 

      let pos = 
        Lexing.lexeme_start_p lexbuf |> position_of_lexing 
      in
      
      C.fail_at_position pos "Syntax error"

  in

  Format.printf 
    "@[<v>*** After LustreDeclarations:@,%a@]"
    (pp_print_list (N.pp_print_node false) "@,")
    nodes

;;


main ()

*)

(* 
   Local Variables:
   compile-command: "make -k -C ../.."
   indent-tabs-mode: nil
   End: 
*)
  <|MERGE_RESOLUTION|>--- conflicted
+++ resolved
@@ -1052,20 +1052,8 @@
     let equations = expand_tuple pos eq_lhs eq_rhs in
 
     (* Add equations for each index *)
-<<<<<<< HEAD
-    List.fold_left
-        (fun ctx ((sv, b), e) ->
-           assert (
-             try List.length (Type.all_index_types_of_array
-                                (StateVar.type_of_state_var sv)) = List.length b
-             with _ -> true);
-
-           C.add_node_equation ctx pos sv b indexes e)
-      ctx
-      equations
-=======
       List.fold_left (
-        fun ctx (sv, b, e) ->
+        fun ctx ((sv, b), e) ->
           (* Is [e] a state variable in the current state? *)
           let ctx =
             if E.is_var e then (
@@ -1080,7 +1068,6 @@
           in
           C.add_node_equation ctx pos sv b indexes e
       ) ctx equations
->>>>>>> 9175a12c
 
   | A.Automaton (pos, aname, states, _) as e ->
 
