--- conflicted
+++ resolved
@@ -330,7 +330,7 @@
      trans (SMTSolver.declare_fun solver) k_p_1 k_p_1 ;
 
     (* Asserting transition relation for next iteration. *)
-    TransSys.trans_of_bound trans k_p_1
+     TransSys.trans_of_bound (Some (SMTSolver.declare_fun solver)) trans k_p_1
     |> SMTSolver.assert_term solver
     |> ignore ;
 
@@ -344,111 +344,11 @@
     if Flags.BmcKind.max () > 0 && k_p_1_int > Flags.BmcKind.max () then
      Event.log
        L_info
-<<<<<<< HEAD
-       "BMC @[<v>at k = %i@,\
-                 %i unfalsifiable properties.@]"
-       (Numeral.to_int k) (List.length nu_unknowns);
-
-     (* Merging old and new invariants and asserting them. *)
-     let nu_invariants =
-       match invariants, new_invariants with
-       | [],[] -> []
-       | _, [] ->
-          assert_old_invariants invariants ;
-          invariants
-       | [], _ ->
-          assert_new_invariants new_invariants ;
-          new_invariants
-       | _ ->
-          assert_old_invariants invariants ;
-          assert_new_invariants new_invariants ;
-          List.rev_append new_invariants invariants
-     in
-
-     (* Building the positive actlits and corresponding implications
-        at k-1. *)
-     let actlits, implications =
-       nu_unknowns
-       |> List.fold_left
-            ( fun (actlits,implications) (_,(actlit, term)) ->
-              (* Appending prop actlit to the list of actlits. *)
-              actlit :: actlits,
-              (* Building the implication and appending. *)
-              ( Term.mk_implies [
-                  actlit ; Term.bump_state Numeral.(k-one) term ] )
-              :: implications )
-            ([], [])
-     in
-
-     (* Asserting implications if k > 0. *)
-     if Numeral.(k > zero) then
-       implications
-       |> Term.mk_and
-       |> SMTSolver.assert_term solver ;
-
-     (* Splitting. *)
-     let unfalsifiable, falsifiable =
-       split_closure trans solver k actlits nu_unknowns
-     in
-
-     (* Broadcasting k-true properties. *)
-     unfalsifiable
-     |> List.iter
-          ( fun (s, _) ->
-            Event.prop_status
-              (Property.PropKTrue (Numeral.to_int k))
-              input_sys
-              aparam
-              trans
-              s ) ;
-
-     (* Broadcasting falsified properties. *)
-     falsifiable
-     |> List.iter
-          ( fun (p, cex) ->
-            List.iter
-              ( fun (s,_) ->
-                Event.prop_status
-                  (Property.PropFalse (Model.path_to_list cex)) 
-                  input_sys
-                  aparam
-                  trans
-                  s )
-              p ) ;
-
-     (* K plus one. *)
-     let k_p_1 = Numeral.succ k in
-     
-     (* Declaring unrolled vars at k+1. *)
-     TransSys.declare_vars_of_bounds
-       trans (SMTSolver.declare_fun solver) k_p_1 k_p_1 ;
-     
-     (* Asserting transition relation for next iteration. *)
-     TransSys.trans_of_bound (Some (SMTSolver.declare_fun solver)) trans k_p_1
-     |> SMTSolver.assert_term solver
-     |> ignore ;
-
-     (* Output statistics *)
-     print_stats ();
-
-     (* Int k plus one. *)
-     let k_p_1_int = Numeral.to_int k_p_1 in
-
-     (* Checking if we have reached max k. *)
-     if Flags.bmc_max () > 0 && k_p_1_int > Flags.bmc_max () then
-       Event.log
-         L_info
-         "BMC @[<v>reached maximal number of iterations.@]"
-     else
-       (* Looping. *)
-       next (input_sys, aparam, trans, solver, k_p_1 , nu_invariants, unfalsifiable)
-=======
        "BMC @[<v>reached maximal number of iterations.@]"
     else
      (* Looping. *)
      next
       (input_sys, aparam, trans, solver, k_p_1, nu_invariants, unfalsifiable)
->>>>>>> e1f8e9e4
 
 (* Initializes the solver for the first check. *)
 let init input_sys aparam trans =
