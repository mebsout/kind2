(* This file is part of the Kind 2 model checker.

   Copyright (c) 2015 by the Board of Trustees of the University of Iowa

   Licensed under the Apache License, Version 2.0 (the "License"); you
   may not use this file except in compliance with the License.  You
   may obtain a copy of the License at

   http://www.apache.org/licenses/LICENSE-2.0 

   Unless required by applicable law or agreed to in writing, software
   distributed under the License is distributed on an "AS IS" BASIS,
   WITHOUT WARRANTIES OR CONDITIONS OF ANY KIND, either express or
   implied. See the License for the specific language governing
   permissions and limitations under the License. 

*)

(** Utilty functions for transition systems 

    Functions that use term data structures and can be used by
    any module above {!TransSys} go here.
*)

(*
type invariants = Term.t list
type model = (Var.t * Term.t) list
type path = (StateVar.t * Term.t list) list
type property = (string * Term.t)
type properties = property list
type cex = (property list * path)
type cexs = cex list
*)

(** {1 Properties of transition systems} *)



(** {1 Utilities functions on terms } *)


<<<<<<< HEAD
  (** Property is only a candidate invariant here to help prove other
      properties *)
  | Candidate

=======
(** {2 Default values } *)
>>>>>>> 7cb88786

(** {1 Utilities functions on terms } *)


(** {2 Default values } *)

(** Return the default value of the type: 

    By default, a Boolean value is false, integer and real values are
    zero, values in a range are equal to the lower bound of the
    range. Array scalar types do not have defaults. The function fails
    with [Invalid_argument] in this case. *)
val default_of_type : Type.t -> Term.t


(** {2 Logic fragments } *)

(** A feature of a logic fragment for terms *)
type feature =
  | Q  (** Quantifiers *)
  | UF (** Equality over uninterpreted functions *)
  | IA (** Integer arithmetic *)
  | RA (** Real arithmetic *)
  | LA (** Linear arithmetic *)
  | NA (** Non-linear arithmetic *)

(** Set of features *)
module FeatureSet : Set.S with type elt = feature

(** Logic fragments for terms *)
type features = FeatureSet.t

(** Returns the sup of the logics given as arguments *)
val sup_logics : features list -> features

(** Returns the logic fragment used by a term *)
val logic_of_term : Term.t -> features

(** Logic fragments for terms *)
type logic = [ `None | `Inferred of features | `SMTLogic of string ]

(** Print a logic *)
val pp_print_logic : Format.formatter -> logic -> unit

(** String correspinding to a logic *)
val string_of_logic : logic -> string

(** Gathers signal related stuff. *)
module Signals: sig

  (** Pretty printer for signal info. *)
  val pp_print_signals: Format.formatter -> unit -> unit

  (** Sets the handler for sigalrm to ignore. *)
  val ignore_sigalrm: unit -> unit
  (** Sets the handler for sigint to ignore. *)
  val ignore_sigint: unit -> unit
  (** Sets the handler for sigquit to ignore. *)
  val ignore_sigquit: unit -> unit
  (** Sets the handler for sigterm to ignore. *)
  val ignore_sigterm: unit -> unit

  (** Sets a timeout handler for sigalrm. *)
  val set_sigalrm_timeout: unit -> unit
  (** Sets an exception handler for sigalarm. *)
  val set_sigalrm_exn: unit -> unit
  (** Sets a handler for sigint. *)
  val set_sigint: unit -> unit
  (** Sets a handler for sigquit. *)
  val set_sigquit: unit -> unit
  (** Sets a handler for sigterm. *)
  val set_sigterm: unit -> unit

  (** Sets a timeout. *)
  val set_timeout: float -> unit
  (** Sets a timeout based on the timeout flag. *)
  val set_timeout_from_flag: unit -> unit
  (** Deactivates timeout. *)
  val unset_timeout: unit -> unit

  (** Raise exception on ctrl+c if true. *)
  val catch_break: bool -> unit

end
 
(* 
   Local Variables:
   compile-command: "make -C .. -k"
   tuareg-interactive-program: "./kind2.top -I ./_build -I ./_build/SExpr"
   indent-tabs-mode: nil
   End: 
*)
<|MERGE_RESOLUTION|>--- conflicted
+++ resolved
@@ -31,24 +31,6 @@
 type cex = (property list * path)
 type cexs = cex list
 *)
-
-(** {1 Properties of transition systems} *)
-
-
-
-(** {1 Utilities functions on terms } *)
-
-
-<<<<<<< HEAD
-  (** Property is only a candidate invariant here to help prove other
-      properties *)
-  | Candidate
-
-=======
-(** {2 Default values } *)
->>>>>>> 7cb88786
-
-(** {1 Utilities functions on terms } *)
 
 
 (** {2 Default values } *)
