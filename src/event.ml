(* This file is part of the Kind 2 model checker.

   Copyright (c) 2015 by the Board of Trustees of the University of Iowa

   Licensed under the Apache License, Version 2.0 (the "License"); you
   may not use this file except in compliance with the License.  You
   may obtain a copy of the License at

   http://www.apache.org/licenses/LICENSE-2.0 

   Unless required by applicable law or agreed to in writing, software
   distributed under the License is distributed on an "AS IS" BASIS,
   WITHOUT WARRANTIES OR CONDITIONS OF ANY KIND, either express or
   implied. See the License for the specific language governing
   permissions and limitations under the License. 

*)

open Pretty
open Lib

(* Termination message received *)
exception Terminate

(* Indicates an [AnalysisStart] tag has been printed but [AnalysisStop] was
   not. *)
let analysis_start_not_closed = ref false



(* ********************************************************************** *)
(* Events passed on to callers                                            *)
(* ********************************************************************** *)


(* Warning issued if model reconstruction triggers a division by zero. *)
let div_by_zero_text prop_name = [
  "Division by zero detected in model reconstruction." ;
  Format.sprintf
    "Counterexample for property \"%s\" may be inconsistent."
    prop_name
]

(* Messages to be relayed between processes *)
type event = 
  | Invariant of string list * Term.t * Certificate.t 
  | PropStatus of string * Property.prop_status
  | StepCex of string * (StateVar.t * Model.term_or_lambda list) list


(* Pretty-print an event *)
let pp_print_event ppf = function 

  | Invariant (s, t, _) -> 
    Format.fprintf ppf "@[<hv>Invariant for %a@ %a@]" 
      (pp_print_list Format.pp_print_string ".") s
      Term.pp_print_term t

  | PropStatus (p, Property.PropUnknown) -> 
    Format.fprintf ppf "@[<hv>Property %s is unknown@]" p 

  | PropStatus (p, Property.PropKTrue k) -> 
    Format.fprintf ppf "@[<hv>Property %s true for %d steps@]" p k

  | PropStatus (p, Property.PropInvariant (k, _)) -> 
    Format.fprintf ppf "@[<hv>Property %s invariant (%d-inductive)@]" p k

  | PropStatus (p, Property.PropFalse []) -> 
    Format.fprintf ppf "@[<hv>Property %s false@]" p

  | PropStatus (p, Property.PropFalse cex) ->
    Format.fprintf 
      ppf
      "@[<hv>Property %s false at step %d@]" 
      p
      ((Property.length_of_cex cex) - 1)

  | StepCex (p, cex) ->
    Format.fprintf 
      ppf
      "@[<hv>Step cex for property %s at step %d@]" 
      p
      (Property.length_of_cex cex)


(* Module as input to Messaging.Make functor *)
module EventMessage = 
struct

  type t = event 

  (* Convert strings to a message *)
  let message_of_strings pop = match pop () with 

    | "INVAR" ->  

      let f = pop () in

      let t = Term.import (Marshal.from_string f 0 : Term.t) in 

      let f = pop () in

      let l = (Marshal.from_string f 0 : string list) in 

      let f = pop () in

      let phi = Term.import (Marshal.from_string f 0 : Term.t) in 

      let k = try int_of_string (pop ()) with 
        | Failure _ -> raise Messaging.BadMessage 
      in 

      Invariant (l, t, (k, phi))

    | "PROP_UNKNOWN" -> 

      let p = pop () in

      PropStatus (p, Property.PropUnknown)

    | "PROP_KTRUE" -> 

      let p = pop () in

      let k = try int_of_string (pop ()) with 
        | Failure _ -> raise Messaging.BadMessage 
      in 

      PropStatus (p, Property.PropKTrue k)

    | "PROP_INVAR" -> 

      let p = pop () in

      let k = try int_of_string (pop ()) with 
        | Failure _ -> raise Messaging.BadMessage 
      in 

      let f = pop () in

      let phi = Term.import (Marshal.from_string f 0 : Term.t) in 

      PropStatus (p, Property.PropInvariant (k, phi))

    | "PROP_FALSE" -> 

      let p = pop () in

      let cex_string = pop () in
      
      let cex : (StateVar.t * Model.term_or_lambda list) list = 
        Marshal.from_string cex_string 0
      in
      
      let cex' =
        List.map
          (fun (sv, t) -> 
             (StateVar.import sv, 
              List.map Model.import_term_or_lambda t))
          cex
      in

      PropStatus (p, Property.PropFalse cex')

    | "STEP_CEX" -> 

      let p = pop () in

      let cex_string = pop () in
      
      let cex : (StateVar.t * Model.term_or_lambda list) list = 
        Marshal.from_string cex_string 0
      in
      
      let cex' =
        List.map
          (fun (sv, t) -> 
             (StateVar.import sv, 
              List.map Model.import_term_or_lambda t))
          cex
      in

      StepCex (p, cex')

    | s -> 

      (debug event 
        "Bad message %s"
        s
       in
       raise Messaging.BadMessage)


  (* Convert a message to strings *)
  let strings_of_message = function 

    | Invariant (s, t, (k, phi)) -> 

      (* Serialize term to string *)
      let term_string = Marshal.to_string t [Marshal.No_sharing] in

      (* Serialize term to string *)
      let phi_string = Marshal.to_string phi [Marshal.No_sharing] in
      
      (* Serialize scope to string *)
      let scope_string = Marshal.to_string s [Marshal.No_sharing] in
      
      [string_of_int k; phi_string; scope_string; term_string; "INVAR"]

    | PropStatus (p, Property.PropUnknown) -> 

      [p; "PROP_UNKNOWN"]

    | PropStatus (p, Property.PropKTrue k) -> 

      [string_of_int k; p; "PROP_KTRUE"]

    | PropStatus (p, Property.PropInvariant (k, phi)) -> 

      (* Serialize term to string *)
      let phi_string = Marshal.to_string phi [Marshal.No_sharing] in
      
      [phi_string; string_of_int k; p; "PROP_INVAR"]

    | PropStatus (p, Property.PropFalse cex) ->

      (* Serialize counterexample to string *)
      let cex_string = Marshal.to_string cex [Marshal.No_sharing] in
      
      [cex_string; p; "PROP_FALSE"]

    | StepCex (p, cex) ->

      (* Serialize counterexample to string *)
      let cex_string = Marshal.to_string cex [Marshal.No_sharing] in
      
      [cex_string; p; "STEP_CEX"]

  (* Pretty-print a message *)
  let pp_print_message = pp_print_event

end

(* Instantiate messaging system with event messages *)
module EventMessaging = Messaging.Make (EventMessage)


(* ********************************************************************** *)
(* Initialization for the messaging system                                *)
(* ********************************************************************** *)


(* Module currently running *)
let this_module = ref `Parser

(* Set module currently running *)
let set_module mdl = this_module := mdl 

(* Get module currently running *)
let get_module () = !this_module

(* Setup of the messaging: context and sockets of the invariant
   manager, ports to connect to for the workers *)
type messaging_setup = 
  (EventMessaging.ctx * EventMessaging.socket * EventMessaging.socket) * (string * string)

type mthread = EventMessaging.thread

(* Create contexts and bind ports for all processes *)
let setup () = 

  (* Create context for invariant manager *)
  let im_context, (b, m) = EventMessaging.init_im () in

  (* Return contexts *)
  (im_context, (b, m))


(* Start messaging for a process *)
let run_process proc (_, (bcast_port, push_port)) on_exit = 

  (* Initialize messaging for process *)
  let ctx = EventMessaging.init_worker proc bcast_port push_port in

  (* Run messaging for process *)
  EventMessaging.run_worker ctx proc on_exit


(* Start messaging for invariant manager *)
let run_im (ctx, _) pids on_exit = 
  EventMessaging.run_im ctx pids on_exit


(* ********************************************************************** *)
(* Received statistics                                                    *)
(* ********************************************************************** *)


(* Map of kind_module *)
module MdlMap = 
  Map.Make
    (struct 
      type t = kind_module 
          
      let compare m1 m2 = 
        compare (int_of_kind_module m1) (int_of_kind_module m2)
    end)


(* Association list of module to last statistics message *)
let last_stats = ref MdlMap.empty

(* Return last statistics in order *)
let all_stats () = 
  List.rev
    (MdlMap.fold
       (fun mdl stats accum -> (mdl, stats) :: accum)
       !last_stats
       [])
       

(* ********************************************************************** *)
(* Plain text output                                                      *)
(* ********************************************************************** *)


(* Level as string for plain text output *)
let pt_string_of_level = function 
  | L_off -> assert false
  | L_fatal -> "FATAL"
  | L_error -> "ERROR"
  | L_warn -> "WARNING"
  | L_info -> "INFO"
  | L_debug -> "DEBUG"
  | L_trace -> "TRACE"


(* Pretty-print level for plain text output *)
let pp_print_level_pt ppf l = Format.fprintf ppf "%s" (pt_string_of_level l)


(* Kind module as string for plain text output *)
let pt_string_of_kind_module =
  Format.asprintf "%a" pp_print_kind_module


(* Pretty-print kind module for plain text output *)
let pp_print_kind_module_pt =
  pp_print_kind_module


(* Output message as plain text *)
let printf_pt mdl level fmt =

  (ignore_or_fprintf level)
    !log_ppf 
    (* ("@[<hov>%a (%a):@ " ^^ fmt ^^ "@]@.@.") *)
    ("%a @[<hov>" ^^ fmt ^^ "@]@.@.")
    tag_of_level level
    (* pp_print_level_pt level *)
    (* pp_print_kind_module_pt mdl *)

(* Unconditional printing as plain text. *)
let printf_pt_uncond mdl fmt =

  Format.fprintf
    !log_ppf
    (* ("@[<hov>%a (%a):@ " ^^ fmt ^^ "@]@.@.") *)
    ("@[<hov>" ^^ fmt ^^ "@]@.@.")
    (* pp_print_level_pt level *)
    (* pp_print_kind_module_pt mdl *)



(* Output proved property as plain text *)
let proved_pt mdl level trans_sys k prop = 

  (* Only ouptut if status was unknown *)
  if 

    not (Property.prop_status_known (TransSys.get_prop_status trans_sys prop))

  then 

    (ignore_or_fprintf level)
      !log_ppf
<<<<<<< HEAD
      ("@[<hov>%s %s %tby %a after %.3fs.@.@.")
=======
      ("@[<hov>%t Property @{<blue_b>%s@} is valid %tby %a after %.3fs.@.@.")
>>>>>>> 628b2252
      success_tag
      (if TransSys.is_candidate trans_sys prop then
         Format.sprintf "Candidate %s is invariant" prop
       else Format.sprintf "Property %s is valid" prop)
      (function ppf -> match k with
         | None -> ()
         | Some k -> Format.fprintf ppf "for k=%d " k)
      pp_print_kind_module_pt mdl
      (Stat.get_float Stat.total_time)

(* Pretty-print a counterexample *)
let pp_print_counterexample_pt 
  level input_sys analysis trans_sys prop_name disproved ppf
= function
| [] -> ()
| cex -> (
  (* Get property by name *)
  let prop =
    TransSys.property_of_name trans_sys prop_name
  in

  (* Slice counterexample and transitions system to property *)
  let trans_sys, instances, cex, prop_term, input_sys =
    InputSystem.slice_to_abstraction_and_property
      input_sys
      analysis
      trans_sys
      cex
      prop
  in

  (* Output counterexample *)
  Format.fprintf ppf 
    "@{<red>Counterexample@}:@,  @[<v>%a@]"
    (InputSystem.pp_print_path_pt input_sys trans_sys instances disproved)
    (Model.path_of_list cex)
)


(* Output execution path without slicing *)
let pp_print_path_pt input_sys _ trans_sys init ppf path = 

  (* Output path *)
  Format.fprintf ppf 
    "%a"
    (InputSystem.pp_print_path_pt input_sys trans_sys [] true)
    (Model.path_of_list path)


(* Output execution path as XML *)
let execution_path_pt level input_sys analysis trans_sys path = 

  (ignore_or_fprintf level)
    !log_ppf 
    ("@[<v>@{<b>Execution@}:@,\
      %a@]@.")
    (pp_print_path_pt input_sys analysis trans_sys true) path

(* Output cex for a property as plain text *)
let cex_pt mdl level input_sys analysis trans_sys prop cex disproved =

  (* Only ouptut if status was unknown *)
  if 

    not (Property.prop_status_known (TransSys.get_prop_status trans_sys prop))

  then (
    (* Reset division by zero indicator. *)
    Simplify.has_division_by_zero_happened () |> ignore ;

<<<<<<< HEAD
    (* Don't show counterexamples for candidates *)
    if TransSys.is_candidate trans_sys prop then begin
      if disproved then
        (ignore_or_fprintf level)
          !log_ppf 
          "@[<v>Candidate %s disproved by %a %tafter %.3fs.@]@."
          prop
          pp_print_kind_module_pt mdl
          (function ppf -> match cex with
             | [] -> ()
             | ((_, c) :: _) -> Format.fprintf ppf "for k=%d " (List.length c))
          (Stat.get_float Stat.total_time)
          (* (pp_print_counterexample_pt *)
          (*    (log_level_of_int (int_of_log_level level + 2)) *)
          (*    input_sys analysis trans_sys prop disproved) *)
          (* cex *)
    end
    else

      (* Output cex. *)
      (ignore_or_fprintf level)
        !log_ppf 
        "@[<v>%s Property %s %s %tafter %.3fs.@,@,%a@]@."
        (if disproved then failure_tag else warning_tag)
        prop
        (
          if disproved then
            Format.asprintf "is invalid by %a" pp_print_kind_module_pt mdl
          else
            "has a step k-induction counterexample"
        )
        (function ppf -> match cex with
           | [] -> ()
           | ((_, c) :: _) -> Format.fprintf ppf "for k=%d " (List.length c))
        (Stat.get_float Stat.total_time)
        (pp_print_counterexample_pt
           level input_sys analysis trans_sys prop disproved)
        cex ;
=======
    (* Output cex. *)
    (ignore_or_fprintf level)
      !log_ppf 
      "@[<v>%t Property @{<blue_b>%s@} %s %tafter %.3fs.@,@,%a@]@."
      (if disproved then failure_tag else warning_tag)
      prop
      (
        if disproved then
          Format.asprintf "is invalid by %a" pp_print_kind_module_pt mdl
        else
          "has a step k-induction counterexample"
      )
      (function ppf -> match cex with
         | [] -> ()
         | ((_, c) :: _) ->
           (List.length c) - 1 |> Format.fprintf ppf "for k=%d ")
      (Stat.get_float Stat.total_time)
      (pp_print_counterexample_pt
        level input_sys analysis trans_sys prop disproved)
      cex ;
>>>>>>> 628b2252

    (* Output warning if division by zero happened in simplification. *)
    if Simplify.has_division_by_zero_happened () then
      div_by_zero_text prop
      |> printf_pt mdl L_warn
        "%t @[<v> %a@]"
        warning_tag
        (pp_print_list Format.pp_print_string "@,")

  ) else

    (debug event "Status of property %s already known" prop in ())


(* Output statistics section as plain text *)
let stat_pt mdl level stats =

  (ignore_or_fprintf level)
    !log_ppf 
    "@[<v>@{<b>Statistics for %a@}@,@,%a@]@."
    pp_print_kind_module mdl
    (pp_print_list
       (function ppf -> function (section, items) -> 
          Format.fprintf ppf "[%s]@,%a@," 
            section
            Stat.pp_print_stats items)
       "@,")
    stats


(* Output statistics section as plain text *)
let progress_pt mdl level k =

  (ignore_or_fprintf level)
    !log_ppf 
    "@[<v>@{<b>Progress by %a@}: %d@]@."
    pp_print_kind_module mdl
    k

(* Pretty-print a list of properties and their status *)
let prop_status_pt level prop_status =

  (ignore_or_fprintf level)
    !log_ppf
    "@[<v>@{<b>%a@}@{<b>Summary of properties@}:@,%a%a@,@{<b>%a@}@]@."
    Pretty.print_double_line ()
    Pretty.print_line ()
    (pp_print_list 
       (fun ppf (p, s) -> 
          Format.fprintf 
            ppf
            "@[<h>@{<blue_b>%s@}: %a@]"
            p
            (function ppf -> function 
               | Property.PropUnknown -> 
                 Format.fprintf ppf "@{<red>unknown@}"

               | Property.PropKTrue k -> 
                 Format.fprintf ppf "@{<yellow>true up to %d steps@}" k

<<<<<<< HEAD
               | Property.PropInvariant (k, _) -> 
                 Format.fprintf ppf "valid (at %d)" k
=======
               | Property.PropInvariant -> 
                 Format.fprintf ppf "@{<green_b>valid@}"
>>>>>>> 628b2252

               | Property.PropFalse [] -> 
                 Format.fprintf ppf "@{<red_b>invalid@}"

               | Property.PropFalse cex -> 
                 Format.fprintf 
                   ppf
                   "@{<red_b>invalid after %d steps@}"
                   ((Property.length_of_cex cex) - 1))
            s)
       "@,")
    prop_status
    Pretty.print_double_line ()
          

(* ********************************************************************** *)
(* XML output                                                             *)
(* ********************************************************************** *)

(* Level to class attribute of log tag *)
let xml_cls_of_level = function
  | L_off -> "off"
  | L_fatal -> "fatal"
  | L_error -> "error"
  | L_warn -> "warn"
  | L_info -> "info"
  | L_debug -> "debug"
  | L_trace -> "trace"
  

(* Pretty-print level as class attribute of log tag *)
let pp_print_level_xml_cls ppf l = 
  Format.fprintf ppf "%s" (xml_cls_of_level l)


(* Kind module as source attribute of log tag *)
let xml_src_of_kind_module = suffix_of_kind_module

(* Pretty-print kind module as source attribute of log tag *)
let pp_print_kind_module_xml_src ppf m = 
  Format.fprintf ppf "%s" (xml_src_of_kind_module m)


(* XML at the beginning the output *)
let print_xml_header () =
    Format.fprintf !log_ppf "@[<v>\
      <?xml version=\"1.0\"?>@ \
      <Results \
        xmlns:xsi=\"http://www.w3.org/2001/XMLSchema-instance\" \
        enabled=\"%a\" \
        timeout=\"%f\" \
        bmc_max=\"%d\" \
        compositional=\"%b\" \
        modular=\"%b\"\
      >@.@.@.\
    "
    (pp_print_list (fun fmt m ->
        (xml_src_of_kind_module m) |> Format.fprintf fmt "%s"
      )
      ",")
    (Flags.enable ())
    (Flags.timeout_wall ())
    (Flags.BmcKind.max ())
    (Flags.Contracts.compositional ())
    (Flags.modular ())


(* XML at the end of the output *)
let print_xml_trailer () = 

  Format.fprintf !log_ppf "@.@.</Results>@."


(* Output message as XML *)
let printf_xml mdl level fmt = 

  (ignore_or_fprintf level)
    !log_ppf 
    ("@[<hv 2><Log class=\"%a\" source=\"%a\">@,@[<hov>" ^^ 
       fmt ^^ 
       "@]@;<0 -2></Log>@]@.") 
    pp_print_level_xml_cls level
    pp_print_kind_module_xml_src mdl


(* Output proved property as XML *)
let proved_xml mdl level trans_sys k prop = 

  (* Only ouptut if status was unknown *)
  if 

    not (Property.prop_status_known (TransSys.get_prop_status trans_sys prop))

  then 

    (ignore_or_fprintf level)
      !log_ppf 
      ("@[<hv 2><Property name=\"%s\">@,\
        <Runtime unit=\"sec\" timeout=\"false\">%.3f</Runtime>@,\
        %t\
        <Answer source=\"%a\">valid</Answer>@;<0 -2>\
        </Property>@]@.")
      prop
      (Stat.get_float Stat.total_time)
      (function ppf -> match k with 
         | None -> () 
         | Some k -> Format.fprintf ppf "<K>%d</K>@," k)
      pp_print_kind_module_xml_src mdl


(* Pretty-print a counterexample *)
let pp_print_counterexample_xml 
    input_sys
    analysis
    trans_sys
    prop_name
    disproved
    ppf =

  function

    | [] -> ()

    | cex -> 

      (

        (* Get property by name *)
        let prop =
          TransSys.property_of_name trans_sys prop_name
        in

        (* Slice counterexample and transitions system to property *)
        let trans_sys', instances, cex', prop_term, input_sys' =
          InputSystem.slice_to_abstraction_and_property
            input_sys
            analysis
            trans_sys
            cex
            prop
        in

        let tag =
          if disproved then "Counterexample"
          else "InductionCounterexample"
        in

        (* Output counterexample *)
        Format.fprintf ppf 
          "@[<hv 2>\
            <%s>@,%a@;<0 -2></%s>\
          @]"
          tag
          (InputSystem.pp_print_path_xml input_sys' trans_sys' instances true) 
          (Model.path_of_list cex')
          tag

      )


(* Output execution path without slicing *)
let pp_print_path_xml input_sys analysis trans_sys init ppf path = 

  (* Output path *)
  Format.fprintf ppf 
    "%a"
    (InputSystem.pp_print_path_xml input_sys trans_sys [] true)
    (Model.path_of_list path)


(* Output execution path as XML *)
let execution_path_xml level input_sys analysis trans_sys path = 

  (ignore_or_fprintf level)
    !log_ppf 
    ("@[<hv 2><Execution>@,\
      %a@;<0 -2>\
      </Execution>@]@.")
    (pp_print_path_xml input_sys analysis trans_sys true) path
  

(* Output disproved property as XML *)
let cex_xml
mdl level input_sys analysis trans_sys prop (
  cex : (StateVar.t * Model.term_or_lambda list) list
) disproved = 

  (* Only ouptut if status was unknown *)
  if 

    not (Property.prop_status_known (TransSys.get_prop_status trans_sys prop))

  then (
    (* Reset division by zero indicator. *)
    Simplify.has_division_by_zero_happened () |> ignore ;

    (* Output cex. *)
    (ignore_or_fprintf level)
      !log_ppf 
      ("@[<hv 2><Property name=\"%s\">@,\
        <Runtime unit=\"sec\" timeout=\"false\">%.3f</Runtime>@,\
        %t\
        <Answer source=\"%a\">falsifiable</Answer>@,\
        %a@;<0 -2>\
        </Property>@]@.") 
      prop
      (Stat.get_float Stat.total_time)
      (function ppf -> match cex with 
         | [] -> () 
         | cex ->
          (Property.length_of_cex cex) - 1 |> Format.fprintf ppf "<K>%d</K>@,")
      pp_print_kind_module_xml_src mdl
      (pp_print_counterexample_xml input_sys analysis trans_sys prop disproved)
      cex ;

    (* Output warning if division by zero happened in simplification. *)
    if Simplify.has_division_by_zero_happened () then
      div_by_zero_text prop
      |> printf_xml mdl L_warn
        "@[<v>%a@]"
        (pp_print_list Format.pp_print_string "@,")
  )
  

(* Output statistics section as XML *)
let stat_xml mdl level stats =

  (ignore_or_fprintf level)
    !log_ppf
    "@[<hv 2><Stat source=\"%a\">@,%a@;<0 -2></Stat>@]@."
    pp_print_kind_module_xml_src mdl
    (pp_print_list
       (function ppf -> function (section, items) ->
          Format.fprintf ppf 
            "@[<hv 2><Section>@,<name>%s</name>@,%a@;<0 -2></Section>@]"
            section
            Stat.pp_print_stats_xml items)
       "@,")
    stats


(* Output progress as XML *)
let progress_xml mdl level k =

  (ignore_or_fprintf level)
    !log_ppf
    "@[<hv 2><Progress source=\"%a\">%d@;<0 -2></Progress>@]@."
    pp_print_kind_module_xml_src mdl
    k

(* Pretty-print a list of properties and their status *)
let prop_status_xml level prop_status =

  (* Filter unknown properties. *)
  prop_status
  |> List.filter (fun (prop,status) ->
    not (Property.prop_status_known status)
  ) |> (ignore_or_fprintf level)
    !log_ppf
    "@[<v>%a@]@."
    (pp_print_list 
       (fun ppf (p, s) -> 

          (* Only output properties with status unknonw *)
          if not (Property.prop_status_known s) then
            
            Format.fprintf 
              ppf
              "@[<hv 2><Property name=\"%s\">@,\
               @[<hv 2><Answer>@,%a@;<0 -2></Answer>@]@,\
               %a@,\
               @;<0 -2></Property>@]"
              p
              (function ppf -> function 
                 | Property.PropUnknown
                 | Property.PropKTrue _ -> Format.fprintf ppf "unknown"
                 | Property.PropInvariant _ -> Format.fprintf ppf "valid"
                 | Property.PropFalse [] 
                 | Property.PropFalse _ -> Format.fprintf ppf "falsifiable")
              s
              (function ppf -> function
                 | Property.PropUnknown
                 | Property.PropInvariant _
                 | Property.PropFalse [] -> ()
                 | Property.PropKTrue k -> 
                   Format.fprintf 
                     ppf 
                     "@,@[<hv 2><TrueFor>@,%d@;<0 -2></TrueFor>@]"
                     k
                 | Property.PropFalse cex -> 
                   Format.fprintf 
                     ppf 
                     "@,@[<hv 2><FalseAt>@,%d@;<0 -2></FalseAt>@]"
                     ((Property.length_of_cex cex) - 1))
              s)
       "@,")
  (* (ignore_or_fprintf level)
    !log_ppf
    "@[<v>%a@]@."
    (pp_print_list 
       (fun ppf (p, s) -> 

          (* Only output properties with status unknonw *)
          if not (Property.prop_status_known s) then
            
            Format.fprintf 
              ppf
              "@[<hv 2><Property name=\"%s\">@,\
               @[<hv 2><Answer>@,%a@;<0 -2></Answer>@]@,\
               %a@,\
               @;<0 -2></Property>@]"
              p
              (function ppf -> function 
                 | Property.PropUnknown
                 | Property.PropKTrue _ -> Format.fprintf ppf "unknown"
                 | Property.PropInvariant -> Format.fprintf ppf "valid"
                 | Property.PropFalse [] 
                 | Property.PropFalse _ -> Format.fprintf ppf "falsifiable")
              s
              (function ppf -> function
                 | Property.PropUnknown
                 | Property.PropInvariant 
                 | Property.PropFalse [] -> ()
                 | Property.PropKTrue k -> 
                   Format.fprintf 
                     ppf 
                     "@,@[<hv 2><TrueFor>@,%d@;<0 -2></TrueFor>@]"
                     k
                 | Property.PropFalse cex -> 
                   Format.fprintf 
                     ppf 
                     "@,@[<hv 2><FalseAt>@,%d@;<0 -2></FalseAt>@]"
                     (Property.length_of_cex cex))
              s)
       "@,")
    prop_status *)


(* ********************************************************************** *)
(* Relay output to invariant manager                                      *)
(* ********************************************************************** *)


(* Send an event to the log *)
let log (mdl : kind_module) (lvl : log_level) (msg : string) = 

  try 

    (* Send log event message *)
    EventMessaging.send_output_message 
      (EventMessaging.Log (int_of_log_level lvl, msg))

  (* Don't fail if not initialized *) 
  with Messaging.NotInitialized -> ()


(* Send message to invariant manager *)
let printf_relay mdl level fmt = 

  Format.kfprintf 
    (function ppf -> 

      let s = Format.flush_str_formatter () in

      if output_on_level level then log mdl level s)

    Format.str_formatter
    fmt


(*
(* Send statistics *)
let stat_relay stats =

  try 

    (* Send statistics message *)
    EventMessaging.send_output_message
      (EventMessaging.Stat (Marshal.to_string stats []))

  (* Don't fail if not initialized *) 
  with Messaging.NotInitialized -> ()

*)

(* ********************************************************************** *)
(* State of the logger                                                    *)
(* ********************************************************************** *)


(* Log formats *)
type log_format = 
  | F_pt
  | F_xml
  | F_relay


(* Current log format *)
let log_format = ref F_pt
let prev_log_format = ref !log_format

(* Set log format to plain text *)
let set_log_format_pt () = log_format := F_pt

(* Set log format to XML *)
let set_log_format_xml () = 

  log_format := F_xml;

  (* Print XML header *)
  print_xml_header ()
               

(* Relay log messages to invariant manager *)
let set_relay_log () =
  prev_log_format := !log_format;
  log_format := F_relay

let unset_relay_log () = log_format := !prev_log_format


(* ********************************************************************** *)
(* Generic logging functions                                              *)
(* ********************************************************************** *)

(* Log a message with source and log level *)
let log level fmt =

  let mdl = get_module () in

  match !log_format with 
    | F_pt -> printf_pt mdl level fmt
    | F_xml -> printf_xml mdl level fmt
    | F_relay -> printf_relay mdl level fmt

(* Unconditionally logs a message. *)
let log_uncond fmt =

  let mdl = get_module () in

  match !log_format with 
    | F_pt -> printf_pt_uncond mdl fmt
    | F_xml -> printf_xml mdl L_info fmt
    | F_relay -> printf_xml mdl L_info fmt


(* Log a message with source and log level *)
let log_proved mdl level trans_sys k prop =
  match !log_format with 
    | F_pt -> proved_pt mdl level trans_sys k prop
    | F_xml -> proved_xml mdl level trans_sys k prop
    | F_relay -> ()

(* Warning issued if model reconstruction triggers a division by zero. *)
let div_by_zero_text = "division by zero detected, model may be inconsistent"

(* Log a message with source and log level *)
let log_cex disproved mdl level input_sys analysis trans_sys prop cex =
  match !log_format with 
  | F_pt ->
    cex_pt mdl level input_sys analysis trans_sys prop cex disproved
  | F_xml ->
    cex_xml mdl level input_sys analysis trans_sys prop cex disproved
  | F_relay -> ()

(* Log a message with source and log level *)
let log_disproved mdl level input_sys analysis trans_sys prop cex =
  log_cex true mdl level input_sys analysis trans_sys prop cex

(* Log a step counterexample. *)
let log_step_cex mdl level input_sys analysis trans_sys prop cex =
  log_cex false mdl level input_sys analysis trans_sys prop cex


(* Log an exection path *)
let log_execution_path mdl level input_sys analysis trans_sys path =

  (match !log_format with 
    | F_pt -> execution_path_pt level input_sys analysis trans_sys path
    | F_xml -> execution_path_xml level input_sys analysis trans_sys path 
    | F_relay -> ())


(* Output summary of status of properties *)
let log_prop_status level prop_status =
  match !log_format with 
    | F_pt -> prop_status_pt level prop_status
    | F_xml -> prop_status_xml level prop_status
    | F_relay -> ()


(* Output statistics of a section of a source *)
let log_stat mdl level stats =

  match !log_format with 
    | F_pt -> stat_pt mdl level stats
    | F_xml -> stat_xml mdl level stats
    | F_relay -> ()
  

(* Output progress indicator of a source *)
let log_progress mdl level k = 
  match !log_format with 
    | F_pt -> ()
    | F_xml -> progress_xml mdl level k
    | F_relay -> ()
  

(* Logs the end of a run. *)
let log_run_end results =
  match !log_format with
  | F_pt ->
    (* Printing a short, human readable version of all the results. *)
    if Flags.Contracts.compositional () then
      Format.fprintf !log_ppf
        "%a@{<b>Analysis breakdown, total runtime %.3fs seconds@}:@   \
          @[<v>%a@]@.@.\
        "
        Pretty.print_line ()
        (Stat.get_float Stat.total_time)
        (pp_print_list Analysis.pp_print_result_quiet "@ ") (
          results
          |> if Flags.modular () then List.filter (
            fun { Analysis.sys } ->
              (TransSys.get_split_properties sys) <> ([], [], [])
          ) else identity
        )
  | F_xml -> ()

  | F_relay -> failwith "can only be called by supervisor"

(* Logs the start of an analysis. *)
let log_analysis_start param =
  let info = Analysis.info_of_param param in
  match !log_format with
  | F_pt ->
    if Flags.log_level () = L_off |> not then
      Format.fprintf !log_ppf "\
        @.%a@{<b>Analyzing @{<blue>%a@}@}@   with %a\
      @.@."
      Pretty.print_line ()
      Scope.pp_print_scope info.Analysis.top
      Analysis.pp_print_param param

  | F_xml ->
    (* Splitting abstract and concrete systems. *)
    let abstract, concrete =
      Scope.Map.fold (fun sys is_abstract (a,c) ->
        if is_abstract then sys :: a, c else a, sys :: c
      ) info.Analysis.abstraction_map ([],[])
    in
    (* Counting the number of assumption for each subsystem. *)
    let assumption_count =
      info.Analysis.assumptions
      |> List.fold_left (fun map (key, _) ->
        let cpt = try (Scope.Map.find key map) + 1 with Not_found -> 1 in
        Scope.Map.add key cpt map
      ) Scope.Map.empty
      |> Scope.Map.bindings
    in
    (* Opening [analysis] tag and printing info. *)
    Format.fprintf !log_ppf "@.@.\
        <AnalysisStart \
          top=\"%a\" \
          concrete=\"%a\" \
          abstract=\"%a\" \
          assumptions=\"%a\"\
        />@.@.\
      "
      Scope.pp_print_scope info.Analysis.top
      (pp_print_list Scope.pp_print_scope ",") concrete
      (pp_print_list Scope.pp_print_scope ",") abstract
      (pp_print_list (fun fmt (scope, cpt) ->
          Format.fprintf fmt "(%a,%d)" Scope.pp_print_scope scope cpt
        )
        ","
      ) assumption_count ;
    analysis_start_not_closed := true

  | F_relay -> failwith "can only be called by supervisor"

(** Logs the end of an analysis.
    [log_analysis_start result] logs the end of an analysis. *)
let log_analysis_end result =
  match !log_format with
  | F_pt -> ()
  | F_xml ->
    if !analysis_start_not_closed then (
      (* Closing [analysis] tag. *)
      Format.fprintf !log_ppf "<AnalysisStop/>@.@." ;
      analysis_start_not_closed := false
    ) ;

  | F_relay -> failwith "can only be called by supervisor"

(* Terminate log output *)
let terminate_log () = 
  match !log_format with 
    | F_pt -> Format.print_flush ()
    | F_xml ->
      log_analysis_end () ;
      print_xml_trailer () ;
      Format.print_flush ()
    | F_relay -> ()

(** Logs a timeout. *)
let log_timeout b =
  let pref = if b then "Wallclock" else "CPU" in
  match !log_format with
  | F_pt ->
    if Flags.log_level () = L_off |> not then
      Format.printf "%t %s timeout.@.@." timeout_tag pref 
  | F_xml ->
    log L_fatal "%s timeout." pref
  | F_relay -> failwith "can only be called by supervisor"

(** Logs a timeout. *)
let log_interruption signal =
  let txt =
    Format.sprintf "Caught signal%s. Terminating." (
      match signal with
      | 0 -> ""
      | _ -> Format.asprintf " %s" (string_of_signal signal)
    )
  in
  match !log_format with
  | F_pt ->
    if Flags.log_level () = L_off |> not then
      Format.printf "%t %s@.@." interruption_tag txt
  | F_xml ->
    log L_fatal "%s" txt
  | F_relay -> failwith "can only be called by supervisor"




(* ********************************************************************** *)
(* Events                                                                 *)
(* ********************************************************************** *)


(* Broadcast a scoped invariant *)
let invariant scope term cert = 

  (* Update time in case we are not running in parallel mode *)
  Stat.update_time Stat.total_time;
  
  try
    
    (* Send invariant message *)
    EventMessaging.send_relay_message (Invariant (scope, term, cert))

  (* Don't fail if not initialized *) 
  with Messaging.NotInitialized -> ()



(* Broadcast a property status *)
let prop_status status input_sys analysis trans_sys prop =
  
  (* Update time in case we are not running in parallel mode *)
  Stat.update_time Stat.total_time;
  
  let mdl = get_module () in

  (match status with
    | Property.PropInvariant _ -> log_proved mdl L_warn trans_sys None prop
    | Property.PropFalse cex -> 
      log_cex true mdl L_warn input_sys analysis trans_sys prop cex

    | _ -> ());

  (* Update status of property in transition system *)
  TransSys.set_prop_status trans_sys prop status;

  try
    
    (* Send status message *)
    EventMessaging.send_relay_message (PropStatus (prop, status))

  (* Don't fail if not initialized *) 
  with Messaging.NotInitialized -> ()



(* Broadcast a step cex *)
let step_cex input_sys analysis trans_sys prop cex =
  
  (* Update time in case we are not running in parallel mode *)
  Stat.update_time Stat.total_time;

  log_cex true (get_module ()) L_warn input_sys analysis trans_sys prop cex ;

  try
    
    (* Send status message *)
    EventMessaging.send_relay_message (StepCex (prop, cex))

  (* Don't fail if not initialized *) 
  with Messaging.NotInitialized -> ()


(* Broadcast a counterexample for some properties *)
let execution_path trans_sys path = 

  (* Update time in case we are not running in parallel mode *)
  Stat.update_time Stat.total_time;
  
  let mdl = get_module () in

  log_execution_path mdl L_warn trans_sys path


(* Send progress indicator *)
let progress k =

  (* Update time in case we are not running in parallel mode *)
  Stat.update_time Stat.total_time;
  
  let mdl = get_module () in

  log_progress mdl L_info k;

  try 

    (* Send progress message *)
    EventMessaging.send_output_message
         (EventMessaging.Progress k)

  (* Don't fail if not initialized *) 
  with Messaging.NotInitialized -> ()


(* Send statistics *)
let stat stats = 

  Stat.update_time Stat.total_time;
  
  let mdl = get_module () in

  log_stat mdl L_info stats;

  try

    (* Send message *)
    EventMessaging.send_output_message
      (EventMessaging.Stat (Marshal.to_string stats []))

  (* Don't fail if not initialized *) 
  with Messaging.NotInitialized -> ()
  

(* Broadcast termination message *)
let terminate () = 

  try

    (* Send termination message *)
    EventMessaging.send_term_message ();

    minisleep 0.1

  (* Don't fail if not initialized *) 
  with Messaging.NotInitialized -> ()



(* ********************************************************************** *)
(* Receiving events                                                       *)
(* ********************************************************************** *)


(* Receive all queued messages *)
let recv () = 

  Stat.update_time Stat.total_time;
  
  try

    List.rev
      (List.fold_left 
         (function accum -> 
           (function 

             (* Terminate on TERM message *)
             | (_, EventMessaging.ControlMessage EventMessaging.Terminate) -> 

               raise Terminate

             (* Drop other control messages *)
             | _, EventMessaging.ControlMessage _ -> accum 

             (* Output log message *)
             | mdl, 
               EventMessaging.OutputMessage (EventMessaging.Log (lvl, msg)) ->

               log (log_level_of_int lvl) "%s" msg; 

               (* No relay message *)
               accum

             (* Output statistics *)
             | mdl, EventMessaging.OutputMessage (EventMessaging.Stat stats) -> 

               (* Unmarshal statistics *)
               let stats : (string * Stat.stat_item list) list = 
                 Marshal.from_string stats 0
               in

               (* Output on log levels info and below *)
               log_stat mdl L_debug stats;

               (* Store last received statistics *)
               last_stats := MdlMap.add mdl stats !last_stats;

               (* No relay message *)
               accum

             (* Output progress *)
             | mdl, EventMessaging.OutputMessage (EventMessaging.Progress k) -> 

               log_progress mdl L_info k;

               (* No relay message *)
               accum

             (* Return event message *)
             | mdl, EventMessaging.RelayMessage (_, msg) ->

               (* Return relay message *)
               (mdl, msg) :: accum

           )
         )
         []
         (EventMessaging.recv ()))

  (* Don't fail if not initialized *) 
  with Messaging.NotInitialized -> []

(* Notifies the background thread of a new list of child
   processes. Used by the supervisor in a modular analysis when
   restarting. *)
let update_child_processes_list new_process_list =
  try
    EventMessaging.update_child_processes_list
      new_process_list
  with Messaging.NotInitialized -> ()

(* Terminates if a termination message was received. Does NOT modified
   received messages. *)
let check_termination () =
  if EventMessaging.check_termination ()
  then raise Terminate else ()


(* Update transition system from event list *)
let update_trans_sys_sub input_sys analysis trans_sys events = 

  (* Tail-recursive iteration *)
  let rec update_trans_sys' trans_sys invars prop_status = function 

    (* No more events, return new invariants and changed property status *)
    | [] -> (invars, prop_status)

    (* Invariant discovered *)
    | (m, Invariant (s, t, cert)) :: tl -> 

      (* Property status if received invariant is a property *)
      let tl' =
        List.fold_left

          (fun accum (p, t') -> 

             (* Invariant is equal to property term? *)
             if Term.equal t t' then

               (* Inject property status event *)
               ((m, PropStatus (p, Property.PropInvariant cert)) :: accum)

             else

               accum)

          tl
          (TransSys.props_list_of_bound trans_sys Numeral.zero)

      in
      
      (* Add invariant to transtion system *)
      TransSys.add_scoped_invariant trans_sys s t cert;

      (* Continue with invariant added to accumulator *)
      update_trans_sys'
        trans_sys
        ((m, (s, t, cert)) :: invars)
        prop_status
        tl'

    (* Property found unknown *)
    | (_, PropStatus (p, Property.PropUnknown)) :: tl -> 

      (* Continue without changes *)
      update_trans_sys' trans_sys invars prop_status tl

    (* Property found true for k steps *)
    | (m, PropStatus (p, (Property.PropKTrue k as s))) :: tl -> 

      (* Change property status in transition system *)
      TransSys.set_prop_ktrue trans_sys k p;

      (* Continue with propert status added to accumulator *)
      update_trans_sys'
        trans_sys
        invars
        ((m, (p, s)) :: prop_status) 
        tl

    (* Property found invariant *)
    | (m, PropStatus (p, (Property.PropInvariant cert as s))) :: tl -> 

      (* Output proved property *)
      log_proved m L_warn trans_sys None p;
          
      (* Change property status in transition system *)
      TransSys.set_prop_invariant trans_sys p cert;

      (try 

         (* Add proved property as invariant *)
        TransSys.add_invariant 
          trans_sys
          (List.assoc p (TransSys.props_list_of_bound trans_sys Numeral.zero))
          cert
          
       (* Skip if named property not found *)
       with Not_found -> ());

      (* Continue with property status added to accumulator *)
      update_trans_sys'
        trans_sys 
        invars
        ((m, (p, s)) :: prop_status)
        tl

    (* Property found false *)
    | (m, PropStatus (p, (Property.PropFalse cex as s))) :: tl -> 

      (* Output disproved property *)
      log_cex true m L_warn input_sys analysis trans_sys p cex ;

      (* Change property status in transition system *)
      TransSys.set_prop_false trans_sys p cex;

      (* Continue with property status added to accumulator *)
      update_trans_sys' 
        trans_sys
        invars
        ((m, (p, s)) :: prop_status) 
        tl

    (* Property found false *)
    | (m, StepCex (p, cex)) :: tl -> 

      (* Output disproved property *)
      log_cex false m L_warn input_sys analysis trans_sys p cex ;

      (* Continue with unchanged accumulator *)
      update_trans_sys' 
        trans_sys
        invars
        prop_status
        tl

  in

  update_trans_sys' trans_sys [] [] events


(* Filter list of invariants with their scope for invariants of empty
   (top) scope *)
let top_invariants_of_invariants sys invariants = 

  let top = TransSys.scope_of_trans_sys sys in

  (* Only keep invariants with empty scope *)
  (List.fold_left
     (fun accum (_, (scope, t, _)) ->
      if scope = top then t :: accum else accum)
     []
     invariants)
     
  (* Return in original order *)
  |> List.rev

let update_trans_sys input_sys analysis trans_sys events =
  match
    (* Calling the scoped update function. *)
    update_trans_sys_sub input_sys analysis trans_sys events
  with
  | invs, valids ->
    (* Filtering top level invariants. *)
    top_invariants_of_invariants trans_sys invs, valids


let exit t = EventMessaging.exit t


(* 
   Local Variables:
   compile-command: "make -C .. -k"
   tuareg-interactive-program: "./kind2.top -I ./_build -I ./_build/SExpr"
   indent-tabs-mode: nil
   End: 
*)<|MERGE_RESOLUTION|>--- conflicted
+++ resolved
@@ -384,15 +384,11 @@
 
     (ignore_or_fprintf level)
       !log_ppf
-<<<<<<< HEAD
-      ("@[<hov>%s %s %tby %a after %.3fs.@.@.")
-=======
-      ("@[<hov>%t Property @{<blue_b>%s@} is valid %tby %a after %.3fs.@.@.")
->>>>>>> 628b2252
+      ("@[<hov>%t %s @{<blue_b>%s@} is valid %tby %a after %.3fs.@.@.")
       success_tag
       (if TransSys.is_candidate trans_sys prop then
-         Format.sprintf "Candidate %s is invariant" prop
-       else Format.sprintf "Property %s is valid" prop)
+         "Candidate" else "Property")
+      prop
       (function ppf -> match k with
          | None -> ()
          | Some k -> Format.fprintf ppf "for k=%d " k)
@@ -459,13 +455,13 @@
     (* Reset division by zero indicator. *)
     Simplify.has_division_by_zero_happened () |> ignore ;
 
-<<<<<<< HEAD
     (* Don't show counterexamples for candidates *)
     if TransSys.is_candidate trans_sys prop then begin
       if disproved then
         (ignore_or_fprintf level)
           !log_ppf 
-          "@[<v>Candidate %s disproved by %a %tafter %.3fs.@]@."
+          "@[<v>%t Candidate %s disproved by %a %tafter %.3fs.@]@.@."
+          warning_tag
           prop
           pp_print_kind_module_pt mdl
           (function ppf -> match cex with
@@ -482,7 +478,7 @@
       (* Output cex. *)
       (ignore_or_fprintf level)
         !log_ppf 
-        "@[<v>%s Property %s %s %tafter %.3fs.@,@,%a@]@."
+      "@[<v>%t Property @{<blue_b>%s@} %s %tafter %.3fs.@,@,%a@]@."
         (if disproved then failure_tag else warning_tag)
         prop
         (
@@ -493,33 +489,12 @@
         )
         (function ppf -> match cex with
            | [] -> ()
-           | ((_, c) :: _) -> Format.fprintf ppf "for k=%d " (List.length c))
+         | ((_, c) :: _) ->
+           (List.length c) - 1 |> Format.fprintf ppf "for k=%d ")
         (Stat.get_float Stat.total_time)
         (pp_print_counterexample_pt
            level input_sys analysis trans_sys prop disproved)
         cex ;
-=======
-    (* Output cex. *)
-    (ignore_or_fprintf level)
-      !log_ppf 
-      "@[<v>%t Property @{<blue_b>%s@} %s %tafter %.3fs.@,@,%a@]@."
-      (if disproved then failure_tag else warning_tag)
-      prop
-      (
-        if disproved then
-          Format.asprintf "is invalid by %a" pp_print_kind_module_pt mdl
-        else
-          "has a step k-induction counterexample"
-      )
-      (function ppf -> match cex with
-         | [] -> ()
-         | ((_, c) :: _) ->
-           (List.length c) - 1 |> Format.fprintf ppf "for k=%d ")
-      (Stat.get_float Stat.total_time)
-      (pp_print_counterexample_pt
-        level input_sys analysis trans_sys prop disproved)
-      cex ;
->>>>>>> 628b2252
 
     (* Output warning if division by zero happened in simplification. *)
     if Simplify.has_division_by_zero_happened () then
@@ -580,13 +555,8 @@
                | Property.PropKTrue k -> 
                  Format.fprintf ppf "@{<yellow>true up to %d steps@}" k
 
-<<<<<<< HEAD
                | Property.PropInvariant (k, _) -> 
-                 Format.fprintf ppf "valid (at %d)" k
-=======
-               | Property.PropInvariant -> 
-                 Format.fprintf ppf "@{<green_b>valid@}"
->>>>>>> 628b2252
+                 Format.fprintf ppf "@{<green_b>valid (at %d)@}" k
 
                | Property.PropFalse [] -> 
                  Format.fprintf ppf "@{<red_b>invalid@}"
