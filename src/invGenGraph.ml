--- conflicted
+++ resolved
@@ -600,7 +600,6 @@
 
        intermediary_invariants
        |> List.iter
-<<<<<<< HEAD
          ( fun (sub_sys, termsc') ->
             (* Drop certificates *)
             let invs = List.map fst termsc' in
@@ -609,27 +608,13 @@
             (* Adding invariants w/ certificates to the transition system. *)
             termsc'
             |> List.map
-              (fun (i,c) -> TransSys.add_invariant sub_sys i c) ;
+              (fun (i,c) -> TransSys.add_invariant sub_sys i c)
+            |> ignore ;
             (* Broadcasting invariants with certificates. *)
             termsc'
             |> List.iter (fun (i, c) ->
                 Event.invariant (TransSys.get_scope sub_sys) i c)
          ) ;
-=======
-            ( fun (sub_sys, terms') ->
-              (* Adding invariants to the lsd. *)
-              LSD.add_invariants lsd sub_sys terms' ;
-              (* Adding invariants to the transition system. *)
-              terms'
-              |> List.map
-                   (TransSys.add_invariant sub_sys)
-              |> ignore ;
-              (* Broadcasting invariants. *)
-              terms'
-              |> List.iter
-                   (TransSys.get_scope sub_sys
-                    |> Event.invariant) ) ;
->>>>>>> ee654eac
 
        let top_scope = TransSys.get_scope top_sys in
 
