(* This file is part of the Kind 2 model checker.

   Copyright (c) 2015 by the Board of Trustees of the University of Iowa

   Licensed under the Apache License, Version 2.0 (the "License"); you
   may not use this file except in compliance with the License.  You
   may obtain a copy of the License at

   http://www.apache.org/licenses/LICENSE-2.0 

   Unless required by applicable law or agreed to in writing, software
   distributed under the License is distributed on an "AS IS" BASIS,
   WITHOUT WARRANTIES OR CONDITIONS OF ANY KIND, either express or
   implied. See the License for the specific language governing
   permissions and limitations under the License. 

*)

open Lib

(*

module Dummy =
struct
  let main _ = failwith "not implemented"
  let on_exit _ = ()
end
*)

module BMC = Base
module IND = Step
module IND2 = Step2
module InvGenTS = InvGenGraph.TwoState
module InvGenOS = InvGenGraph.OneState
module TestGen = TestgenDF
module C2I = C2I
module C2Icnf = C2Icnf

(* module IC3 = Dummy *)

let children_pgid = ref 0

(* Child processes forked

   This is an association list of PID to process type. We need a
   reference here, because we may need to terminate asynchronously
   after an exception. *)
let child_pids = ref []

(* Input system. *)
let input_sys_ref = ref None
(* Current input system. *)
let cur_input_sys = ref None
(* Current analysis params. *)
let cur_aparam = ref None
(* Current transition system. *)
let cur_trans_sys = ref None

(* Generic signal handler. *)
let generic_sig_handler = Sys.Signal_handle exception_on_signal
(* Installs a generic signal handler for a signal. *)
let set_generic_handler_for s =
  Sys.set_signal s generic_sig_handler

(* Installs the relevant handler for sigalrm:
   - default if no timeout, or
   - [timeout] - [Stat.total_time] if there is one.
   Raises [TimeoutWall] if [timeout] < [Stat.total_time]. *)
let set_sigalrm_handler () =
  match Flags.timeout_wall () with

  | timeout when timeout > 0. ->

    (* Retrieving total time. *)
    let elapsed = Stat.get_float Stat.total_time in

    if timeout < elapsed then raise TimeoutWall else (

      (* Install signal handler for SIGALRM after wallclock timeout. *)
      Sys.set_signal Sys.sigalrm (Sys.Signal_handle
        (fun _ -> raise TimeoutWall)
      ) ;
      (* Set interval timer for wallclock timeout. *)
      Unix.setitimer Unix.ITIMER_REAL {
          Unix.it_interval = 0. ; Unix.it_value = timeout -. elapsed
      } |> ignore

    )

  | _ ->
    (* No timeout. *)
    let _ (* { Unix.it_interval = i; Unix.it_value = v } *) =
      Unix.setitimer
        Unix.ITIMER_REAL
        { Unix.it_interval = 0.; Unix.it_value = 0. }
    in
    (* Install generic signal handler for SIGALRM. *)
    set_generic_handler_for Sys.sigalrm

(* Renices the current process. Used for invariant generation. *)
let renice () =
  let nice =  (Flags.Invgen.renice ()) in

  if nice < 0 then
    Event.log L_info
      "Ignoring negative niceness value for invariant generation."

  else if nice > 0 then
    let nice' = Unix.nice nice in
    Event.log L_info "Renicing invariant generation to %d" nice'

(* Main function of the process *)
let main_of_process = function
  | `IC3 -> IC3.main
  | `BMC -> BMC.main
  | `IND -> IND.main
  | `IND2 -> IND2.main
  | `INVGEN -> renice () ; InvGenTS.main
  | `INVGENOS -> renice () ; InvGenOS.main
  | `C2I -> renice () ; C2I.main
  | `Interpreter -> Interpreter.main (Flags.Interpreter.input_file ())
  | `Supervisor -> InvarManager.main child_pids
  | `Parser -> (fun _ _ _ -> ())

(* Cleanup function of the process *)
let on_exit_of_process = function
  | `IC3 -> IC3.on_exit
  | `BMC -> BMC.on_exit
  | `IND -> IND.on_exit
  | `IND2 -> IND2.on_exit
  | `INVGEN -> InvGenTS.on_exit
  | `INVGENOS -> InvGenOS.on_exit
  | `C2I -> C2I.on_exit
  | `Interpreter -> Interpreter.on_exit
  | `Supervisor -> InvarManager.on_exit
  | `Parser -> ignore

(*
(* Messaging type of the process *)
let init_messaging_of_process = function 
  | `IC3 -> Kind2Message.init_ic3
  | `BMC -> Kind2Message.init_bmc
  | `IND -> Kind2Message.init_indStep
  | `INVGEN -> Kind2Message.init_invarGen 
  | `Supervisor -> Kind2Message.init_invarManager (List.map fst !child_pids)
*)


let debug_ext_of_process = function
  | `IC3 -> "ic3"
  | `BMC -> "bmc"
  | `IND -> "ind"
  | `IND2 -> "ind2"
  | `INVGEN -> "invgenTS"
  | `INVGENOS -> "invgenOS"
  | `C2I -> "c2i"
  | `Interpreter -> "interp"
  | `Parser -> "parser"
  | `Supervisor -> "super"

(* Exit status if timeout *)
let status_timeout = 0
(* Exit status if one property is falsifiable. *)
let status_unsafe = 10
(* Exit status if all properties are valid. *)
let status_safe = 20

(* Decides what the exit status is by looking at a transition system.

   The exit status is
   * 0 if some properties are unknown or k-true (timeout),
   * 10 if some properties are falsifiable (unsafe),
   * 20 if all properties are invariants (safe). *)
let status_of_trans_sys sys =
  (* Checking if some properties are unknown of falsifiable. *)
  let unknown, falsifiable =
    TransSys.get_prop_status_all sys
    |> List.fold_left (fun (u,f) -> function
      | (_, Property.PropUnknown)
      | (_, Property.PropKTrue _) -> u+1,f
      | (_, Property.PropFalse _) -> u,f+1
      | _ -> u,f
    ) (0,0)
    |> fun (u,f) -> u > 0, f > 0
  in
  (* Getting relevant exit code. *)
  let exit_status =
    if unknown then status_timeout
    else if falsifiable then status_unsafe
    else status_safe
  in
  (* Exit status. *)
  exit_status

(* Exit status if child caught a signal, the signal number is added to
   the value *)
let status_signal = 128

(* Exit status if child raised an exception *)
let status_error = 2

(* Exit status from an optional [results]. *)
let status_of_sys sys_opt = match sys_opt with
| None -> status_timeout
| Some sys -> status_of_trans_sys sys

(* Exit status from an optional [results]. *)
let status_of_results results_opt = match results_opt with
| None -> status_timeout
| Some results -> (
  match Analysis.results_is_safe results with
  | None -> status_timeout
  | Some true -> status_safe
  | Some false -> status_unsafe
)

(* Return the status code from an exception *)
let status_of_exn process status = function
  (* Normal termination *)
  | Exit -> status

  (* Got unknown, issue error but normal termination. *)
  | SMTSolver.Unknown ->
    Event.log L_error
      "In %a: a check-sat resulted in \"unknown\", exiting."
      pp_print_kind_module process ;
    status

  (* Termination message *)
  | Event.Terminate -> (

    Event.log L_debug
      "Received termination message" ;

    status

  ) 

  (* Catch wallclock timeout *)
  | TimeoutWall -> (

    Event.log_timeout true ;

    status

  ) 

  (* Catch CPU timeout *)
  | TimeoutVirtual -> (

    Event.log_timeout false ;

    status

  ) 

  (* Signal caught *)
  | Signal s -> (

    Event.log_interruption s ;

    (* Return exit status and signal number *)
    status_signal + s

  )
    
  (* Other exception, return exit status for error. *)
  | e ->
    Event.log L_fatal
      "Runtime error in %a: %s"
      pp_print_kind_module process
      (Printexc.to_string e) ;
    status_error

let status_of_exn_sys process sys_opt =
  status_of_exn process (status_of_sys sys_opt)

let status_of_exn_results process results_opt =
  status_of_exn process (status_of_results results_opt)

(* Kill all kids cleanly. *)
let slaughter_kids process sys =

  (* Ignore SIGALRM from now on *)
  Sys.set_signal Sys.sigalrm Sys.Signal_ignore ;

  (* Clean exit from invariant manager *)
  InvarManager.on_exit sys ;

  Event.log L_info "Killing all remaining child processes" ;

  (* Kill all child processes *)
  List.iter
    (function pid, _ ->

      Event.log L_debug "Sending SIGTERM to PID %d" pid ;

      Unix.kill pid Sys.sigterm)

    !child_pids ;

  Event.log L_debug
    "Waiting for remaining child processes to terminate" ;

  ( try

    (* Install signal handler for SIGALRM after wallclock timeout *)
    Sys.set_signal
      Sys.sigalrm
      (Sys.Signal_handle (function _ -> raise TimeoutWall)) ;

    (* Set interval timer for wallclock timeout. Used to detect we have been
       waiting for kids to die for too long. *)
    let _ (* { Unix.it_interval = i; Unix.it_value = v } *) =
      Unix.setitimer
        Unix.ITIMER_REAL
        { Unix.it_interval = 0.; Unix.it_value = 1. }
    in

    (try

       while true do

         (* Wait for child process to terminate *)
         let pid, status = Unix.wait () in

         (* Kill processes left in process group of child process *)
         (try Unix.kill (- pid) Sys.sigkill with _ -> ()) ;

         (* Remove killed process from list *)
         child_pids := List.remove_assoc pid !child_pids ;

         (* Log termination status *)
         Event.log L_debug
           "Process %d %a" pid pp_print_process_status status

       done

     with TimeoutWall -> ()) ;

  with

    (* No more child processes, this is the normal exit *)
    | Unix.Unix_error (Unix.ECHILD, _, _) ->

      Event.log L_info
        "All child processes terminated." ;

    (* Unix.wait was interrupted *)
    | Unix.Unix_error (Unix.EINTR, _, _) ->

      (* Ignoring exit code, whatever happened does not change the
         outcome of the analysis. *)
      status_of_exn_sys process None (Signal 0) |> ignore

    (* Exception in Unix.wait loop *)
    | e ->

      (* Ignoring exit code, whatever happened does not change the
         outcome of the analysis. *)
      status_of_exn_sys process None e |> ignore ) ;

  (* Deactivate timeout. *)
  let _ (* { Unix.it_interval = i; Unix.it_value = v } *) =
    Unix.setitimer
      Unix.ITIMER_REAL
      { Unix.it_interval = 0.; Unix.it_value = 0. }
  in
  (* Install generic signal handler for SIGALRM. *)
  set_generic_handler_for Sys.sigalrm ;

  (* Log termination status *)
  ( try
    ( match !child_pids with
      | [] -> ()
      | kids ->

        kids |> Event.log L_debug
          "Some processes (%a) did not exit, killing them." (
            pp_print_list (fun ppf (pid, _) ->
              Format.pp_print_int ppf pid
            ) ",@ "
          ) ;

        (* Kill all remaining processes in the process groups of child
           processes *)
        kids |> List.iter (fun (pid, _) ->
          try
            Unix.kill (- pid) Sys.sigkill
          with _ -> ()
        ) ;

        (* Waiting for all kids to be actually done. *)
        kids |> List.iter (fun _ -> Unix.wait () |> ignore) )
    with

      (* No more child processes, this is the normal exit *)
      | Unix.Unix_error (Unix.ECHILD, _, _) ->

        Event.log L_info
          "All child processes terminated." ) ;

  (* Cleaning kids list. *)
  child_pids := [] ;

  (* Draining mailbox. *)
  Event.recv () |> ignore ;

  (* Restore sigalrm handler for next analysis if any. *)
  set_sigalrm_handler ()



(* Called after everything has been cleaned up. All kids dead etc. *)
let clean_exit process results exn =

  (* Exit status of process depends on exception *)
  let status = status_of_exn_results process results exn in

  (* Close tags in XML output *)
  Event.terminate_log () ;

  (* Exit with status *)
  exit status

(* Clean up before exit *)
let on_exit process results exn =

(*
  let pp_print_hashcons_stat ppf (l, c, t, s, m, g) =

    Format.fprintf
      ppf
      "Number of buckets: %d@,\
       Number of entries in table: %d@,\
       Sum of sizes of buckets: %d@,\
       Size of smallest bucket: %d@,\
       Median bucket size: %d@,\
       Size of greatest bucket: %d@,"
      l
      c
      t
      s
      m
      g

  in

  Event.log L_info
    "@[<hv>Hashconsing for state variables:@,%a@]"
    pp_print_hashcons_stat (StateVar.stats ());

  Event.log L_info
    "@[<hv>Hashconsing for variables:@,%a@]"
    pp_print_hashcons_stat (Var.stats ());

  Event.log L_info
    "@[<hv>Hashconsing for terms:@,%a@]"
    pp_print_hashcons_stat (Term.stats ());

  Event.log L_info
    "@[<hv>Hashconsing for symbols:@,%a@]"
    pp_print_hashcons_stat (Symbol.stats ());
*)

  (* Killing kids. *)
  try
    slaughter_kids process (!cur_trans_sys)
  with
    (* We're past the timeout, but we're exiting anyways. *)
    TimeoutWall -> () ;

  (* Exiting. *)
  clean_exit process None exn


(* Call cleanup function of process and exit.

   Give the exception [exn] that was raised or [Exit] on normal
   termination. *)
let on_exit_child messaging_thread process exn =

  (* Exit status of process depends on exception *)
  let status = status_of_exn process 0 exn in

  (* Call cleanup of process *)
  (on_exit_of_process process) !cur_trans_sys ;

  Event.log L_debug
    "Process %d terminating"
    (Unix.getpid ()) ;

  Event.terminate_log () ;

  ( match messaging_thread with
    | Some t -> Event.exit t
    | None -> () ) ;

  ( debug kind2
      "Process %a terminating"
      pp_print_kind_module process
    in

    (* Exit process with status *)
    exit status )



(* Fork and run a child process *)
let run_process messaging_setup process =

  (* Fork a new process *)
  let pid = Unix.fork () in

  match pid with

    (* We are the child process *)
    | 0 -> (

        (* Make the process leader of a new session *)
        ignore (Unix.setsid ());

        let pid = Unix.getpid () in

        (* Ignore SIGALRM in child process *)
        Sys.set_signal Sys.sigalrm Sys.Signal_ignore;

        (* Initialize mtessaging system for process *)
        let messaging_thread =
          Event.run_process 
            process
            messaging_setup
            (on_exit_child None process)
        in

        try 

          (* All log messages are sent to the invariant manager now *)
          Event.set_relay_log ();

          (* Set module currently running *)
          Event.set_module process;

          (* Record backtraces on log levels debug and higher *)
          if output_on_level L_debug then
            Printexc.record_backtrace true ;

          Event.log L_debug
            "Starting new process %a with PID %d" 
            pp_print_kind_module process
            pid;

          (

            (* Change debug output to per process file *)
            match Flags.debug_log () with 

              (* Keep if output to stdout *)
              | None -> ()

              (* Open channel to given file and create formatter on
                 channel *)
              | Some f ->

                try 

                  (* Output to f.PROCESS-PID *)
                  let f' = 
                    Format.sprintf "%s.%s-%d" 
                      f
                      (debug_ext_of_process process)
                      pid
                  in

                  (* Open output channel to file *)
                  let oc = open_out f' in

                  (* Formatter writing to file *)
                  let debug_formatter = Format.formatter_of_out_channel oc in

                  (* Enable each requested debug section and write to
                     formatter *) 
                  List.iter
                    (function s -> 
                      Debug.disable s; 
                      Debug.enable s debug_formatter)
                    (Flags.debug ())

                with

                  (* Ignore and keep previous file on error *)
                  | Sys_error _ -> () 

          );

          (* Run main function of process *)
          (main_of_process process) 
            (get !cur_input_sys)
            (get !cur_aparam)
            (get !cur_trans_sys);

          (* Cleanup and exit *)
          on_exit_child (Some messaging_thread) process Exit

        with 

          (* Termination message received *)
          | Event.Terminate as e ->
            on_exit_child (Some messaging_thread) process e

          (* Catch all other exceptions *)
          | e ->

            Event.unset_relay_log ();

            (* Get backtrace now, Printf changes it *)
            let backtrace = Printexc.get_raw_backtrace () in

            if Printexc.backtrace_status () then
              Event.log L_fatal "Caught %s in %a.@\nBacktrace:@\n%a"
              (Printexc.to_string e)
              pp_print_kind_module process
              print_backtrace backtrace;

            (* Cleanup and exit *)
            on_exit_child (Some messaging_thread) process e

      )

    (* We are the parent process *)
    | _ -> 

      (* Keep PID of child process and return *)
      child_pids := (pid, process) :: !child_pids


(* Check which SMT solver is available *)
let check_smtsolver () =

  (* SMT solver from command-line *)
  match Flags.Smt.solver () with

    (* User chose Z3 *)
    | `Z3_SMTLIB ->

      let z3_exec =

        (* Check if Z3 is on the path *)
        try find_on_path (Flags.Smt.z3_bin ()) with

          | Not_found ->

            (* Fail if not *)
            Event.log
              L_fatal
              "Z3 executable %s not found."
              (Flags.Smt.z3_bin ()) ;

            exit 2

      in

      Event.log L_info "Using Z3 executable %s." z3_exec

    (* User chose CVC4 *)
    | `CVC4_SMTLIB ->

      let cvc4_exec =

        (* Check if CVC4 is on the path *)
        try find_on_path (Flags.Smt.cvc4_bin ()) with

          | Not_found ->

            (* Fail if not *)
            Event.log
              L_fatal
              "CVC4 executable %s not found."
              (Flags.Smt.cvc4_bin ()) ;

            exit 2

      in

      Event.log
        L_info
        "Using CVC4 executable %s."
        cvc4_exec

    (* User chose MathSat5 *)
    | `MathSat5_SMTLIB ->

      let mathsat5_exec =

        (* Check if MathSat5 is on the path *)
        try find_on_path (Flags.Smt.mathsat5_bin ()) with

          | Not_found ->

            (* Fail if not *)
            Event.log
              L_fatal
              "MathSat5 executable %s not found."
              (Flags.Smt.mathsat5_bin ()) ;

            exit 2

      in

      Event.log
        L_info
        "Using MathSat5 executable %s."
        mathsat5_exec


    (* User chose Yices *)
    | `Yices_native ->

      let yices_exec =

        (* Check if MathSat5 is on the path *)
        try find_on_path (Flags.Smt.yices_bin ()) with

          | Not_found ->

            (* Fail if not *)
            Event.log
              L_fatal
              "Yices executable %s not found."
              (Flags.Smt.yices_bin ()) ;

            exit 2

      in

      Event.log
        L_info
        "Using Yices executable %s."
        yices_exec


    (* User chose Yices2 *)
    | `Yices_SMTLIB ->

      let yices_exec =

        (* Check if MathSat5 is on the path *)
        try find_on_path (Flags.Smt.yices2smt2_bin ()) with

          | Not_found ->

            (* Fail if not *)
            Event.log
              L_fatal
              "Yices2 SMT2 executable %s not found."
              (Flags.Smt.yices2smt2_bin ()) ;

            exit 2

      in

      Event.log
        L_info
        "Using Yices2 SMT2 executable %s."
        yices_exec


    (* User did not choose SMT solver *)
    | `detect ->

      try

        let z3_exec = find_on_path (Flags.Smt.z3_bin ()) in

        Event.log L_info "Using Z3 executable %s." z3_exec ;

        (* Z3 is on path? *)
        Flags.set_smtsolver
          `Z3_SMTLIB
          z3_exec

      with Not_found ->

        try

          let cvc4_exec = find_on_path (Flags.Smt.cvc4_bin ()) in

          Event.log
            L_info
            "Using CVC4 executable %s."
            cvc4_exec ;

          (* CVC4 is on path? *)
          Flags.set_smtsolver
            `CVC4_SMTLIB
            cvc4_exec

        with Not_found ->

          try

            let mathsat5_exec = find_on_path (Flags.Smt.mathsat5_bin ()) in

            Event.log
              L_info
              "Using MatSat5 executable %s."
              mathsat5_exec ;

            (* MathSat5 is on path? *)
            Flags.set_smtsolver
              `MathSat5_SMTLIB
              mathsat5_exec

          with Not_found ->

            try

              let yices_exec = find_on_path (Flags.Smt.yices_bin ()) in

              Event.log
                L_info
                "Using Yices executable %s."
                yices_exec ;

              (* Yices is on path? *)
              Flags.set_smtsolver
                `Yices_SMTLIB
                yices_exec

            with Not_found ->

              Event.log L_fatal "No SMT Solver found" ;

              exit 2

(* Setup everything and returns the input system. Setup includes:
   - flag parsing,
   - debug setup,
   - log level setup,
   - smt solver setup,
   - timeout setup,
   - signal handling,
   - starting global timer,
   - parsing input file,
   - building input system. *)
let setup () =

  (* Parse command-line flags. *)
  Flags.parse_argv () ;

  (* At least one debug section enabled? *)
  ( match Flags.debug () with

    (* Initialize debug output when no debug section enabled. *)
    | [] -> Debug.initialize ()

    | _ ->
      (* Formatter to write debug output to. *)
      let debug_formatter = match Flags.debug_log () with
        (* Write to stdout by default. *)
        | None -> Format.std_formatter
        (* Open channel to given file and create formatter on channel. *)
        | Some f ->
          let oc = try open_out f with Sys_error msg ->
            Format.sprintf
              "Could not open debug logfile \"%s\": \"%s\"" f msg
            |> failwith
          in
          Format.formatter_of_out_channel oc
      in

      (* Enable each requested debug section and write to formatter. *)
      Flags.debug () |> List.iter (
        fun s -> Debug.enable s debug_formatter
      )
  ) ;

  (* Set log format to XML if requested. *)
  if Flags.log_format_xml () then Event.set_log_format_xml () ;

  (* Don't print banner if no output at all. *)
  if not (Flags.log_level () = L_off) then (
    (* Temporarily set log level to info and output logo. *)
    set_log_level L_info ;
    Event.log L_info "%a" pp_print_banner ()
  ) ;

  (* Set log level. *)
  Flags.log_level () |> set_log_level ;

  (* Record backtraces on log levels debug and higher. *)
  if output_on_level L_debug then Printexc.record_backtrace true ;

  (* Check and set SMT solver. *)
  check_smtsolver () ;

  (* Set sigalrm handler. *)
  set_sigalrm_handler () ;

  (*
    /!\ ================================================================== /!\
    /!\ Must not use [vtalrm] signal, this is used internally by the OCaml /!\
    /!\                        [Threads] module.                           /!\
    /!\ ================================================================== /!\
  *)

  (* Raise exception on CTRL+C. *)
  Sys.catch_break true ;

  (* Install generic signal handler for SIGINT, SIGTERM and SIGQUIT. *)
  [ Sys.sigint ; Sys.sigterm ; Sys.sigquit ]
  |> List.iter set_generic_handler_for ;

  (* Starting global timer. *)
  Stat.start_timer Stat.total_time ;

  let in_file = Flags.input_file () in

  Event.log L_info "Parsing %s."
    (match in_file with
     | "" -> "standard input"
     | _ -> "input file \"" ^ in_file ^ "\"");

  try
    in_file |> match Flags.input_format () with
      | `Lustre -> InputSystem.read_input_lustre
      | `Native -> (* InputSystem.read_input_native *) assert false
      | `Horn   -> (* InputSystem.read_input_horn *)   assert false
  with e -> (* Could not create input system. *)
<<<<<<< HEAD

    let backtrace = Printexc.get_backtrace () in

    Event.log
      L_fatal "@[<v>Error opening input file \"%s\":@ %s@]"
      (Flags.input_file ()) (Printexc.to_string e);
=======
    
    let backtrace = Printexc.get_raw_backtrace () in

    Event.log
      L_fatal "Error opening input file \"%s\":@ %s%a"
      (Flags.input_file ()) (Printexc.to_string e)
      (if Printexc.backtrace_status () then
         fun fmt -> Format.fprintf fmt "@\nBacktrace:@ %a" print_backtrace
       else fun _ _ -> ()) backtrace;
>>>>>>> 44b78586

    (* Terminating log and exiting with error. *)
    Event.terminate_log () ;

<<<<<<< HEAD
    if Printexc.backtrace_status () then begin
      Event.log L_fatal "Backtrace:@\n%s" backtrace
    end;
    
=======
>>>>>>> 44b78586
    exit status_error


(* Runs test generation on the system (scope) specified by abstracting
   everything. *)
let run_testgen input_sys top =
  if Flags.Testgen.active () then (
    Format.printf "Running testgen@.@." ;
    match InputSystem.maximal_abstraction_for_testgen input_sys top [] with
    | None ->
      Event.log L_warn
        "System %a has no contracts, skipping test generation."
        Scope.pp_print_scope top

    | Some param ->
      (* Create root dir if needed. *)
      Flags.output_dir () |> mk_dir ;
      let target = Flags.subdir_for top in
      (* Create system dir if needed. *)
      mk_dir target ;
      let target = Format.sprintf "%s/testgen" target in
      mk_dir target ;
      Event.log_uncond
        "Generating tests for node \"%a\" to `%s`."
        Scope.pp_print_scope top target ;

      let param = match param with
        | Analysis.ContractCheck info -> Analysis.ContractCheck {
          info with Analysis.uid = info.Analysis.uid * 1000
        }
        | Analysis.First info -> Analysis.First {
          info with Analysis.uid = info.Analysis.uid * 1000
        }
        | Analysis.Refinement (info, res) -> Analysis.Refinement (
          { info with Analysis.uid = info.Analysis.uid * 1000 },
          res
        )
      in

      (* Extracting transition system. *)
      let sys, input_sys_sliced =
        InputSystem.trans_sys_of_analysis input_sys param
      in

      (* Let's do this. *)
      try (
        let test_target = Format.sprintf "%s/tests" target in
        mk_dir test_target ;
        TestGen.main param input_sys_sliced sys test_target ;
        (* Yay, done. Killing stuff. *)
        TestGen.on_exit "yay" ;
        (* Generate oracle. *)
        Event.log_uncond
          "Generating oracle for node \"%a\" to `%s`."
          Scope.pp_print_scope top target ;
        InputSystem.compile_oracle_to_rust input_sys top target ;
      ) with e -> (
        TestGen.on_exit "T_T" ;
        raise e
      )
  )

(* Compiles a system (scope) to Rust. *)
let compile_to_rust input_sys top =
  if Flags.lus_compile () then (
    Format.printf "Compiling to rust@.@." ;
    (* Creating root dir if needed. *)
    Flags.output_dir () |> mk_dir ;
    let target = Flags.subdir_for top in
    (* Creating system subdir if needed. *)
    mk_dir target ;
    (* Implementation directory. *)
    let target = Format.sprintf "%s/implem" target in
    Event.log_uncond
      "Compiling node \"%a\" to `%s`..." Scope.pp_print_scope top target ;
    InputSystem.compile_to_rust input_sys top target ;
    Event.log_uncond
      "Success."
  )

(* Runs test generation and compilation if asked to. *)
let post_verif input_sys result =
  if Analysis.result_is_all_proved result then (
    let top_scope =
      result.Analysis.sys |> TransSys.scope_of_trans_sys
    in
    run_testgen input_sys top_scope ;
    compile_to_rust input_sys top_scope
  )

(* Launches analyses. *)
let rec run_loop msg_setup modules results =

  let aparam, input_sys, trans_sys =
    get !cur_aparam, get !cur_input_sys, get !cur_trans_sys
  in

  ( match TransSys.props_list_of_bound trans_sys Numeral.zero with

    | [] ->
      if Flags.modular () |> not then
        Event.log L_warn "Current system has no properties."
      else ()

    | props ->

      (* Event.log L_fatal "Launching analysis with param %a"
        Analysis.pp_print_param aparam ; *)
      Event.log_analysis_start aparam ;

      (* Output the transition system. *)
      (debug parse "%a" TransSys.pp_print_trans_sys trans_sys end) ;

      List.length props |> Event.log L_info "%d properties." ;

      Event.log L_trace "Starting child processes." ;

      (* Start all child processes. *)
      List.iter (function p -> run_process msg_setup p) modules ;

      (* Update background thread with new kids. *)
      Event.update_child_processes_list !child_pids ;

      (* Running supervisor. *)
      InvarManager.main child_pids input_sys aparam trans_sys ;

      (* Killing kids. *)
      Some trans_sys |> slaughter_kids `Supervisor
  ) ;

  let result = Analysis.mk_result aparam trans_sys in

  Event.log_analysis_end result ;

  Event.log L_info "Result: %a" Analysis.pp_print_result result ;

  let results = Analysis.results_add result results in

  match
    InputSystem.next_analysis_of_strategy (get !input_sys_ref) results
  with

  (* No next analysis, done. *)
  | None -> results

  (* Preparing for next analysis. *)
  | Some aparam ->
    (* Extracting transition system. *)
    let trans_sys, input_sys_sliced =
      InputSystem.trans_sys_of_analysis (get !input_sys_ref) aparam
    in

    (* Memorizing things. *)
    cur_aparam    := Some aparam           ;
    cur_input_sys := Some input_sys_sliced ;
    cur_trans_sys := Some trans_sys        ;

    (* Looping. *)
    run_loop msg_setup modules results


(* Looks at the modules activated and decides what to do. *)
let launch () =

  TermLib.Signals.ignore_sigpipe () ;

  let input_sys = setup () in
  input_sys_ref := Some input_sys ;
  let results = Analysis.mk_results () in


  (* Retrieving params for next analysis. *)
  let aparam =
    match InputSystem.next_analysis_of_strategy input_sys results with
    | Some a -> a | None -> assert false
  in

  (* Building transition system and slicing info. *)
  let trans_sys, input_sys_sliced =
    InputSystem.trans_sys_of_analysis input_sys aparam
  in

  (* Memorizing things. *)
  cur_input_sys := Some input_sys_sliced ;
  cur_aparam    := Some aparam           ;
  cur_trans_sys := Some trans_sys        ;

  (* Checking what's activated. *)
  match Flags.enable () with

  (* No modules enabled. *)
  | [] ->
    Event.log L_fatal "Need at least one process enabled." ;
    exit status_error

  (* Only the interpreter is running. *)
  | [m] when m = `Interpreter ->

    (* Set module currently running. *)
    Event.set_module m ;

    (* Run interpreter. *)
    Interpreter.main
      (Flags.Interpreter.input_file ())
      (get !cur_input_sys)
      (get !cur_aparam)
      (get !cur_trans_sys) ;

    (* Ignore SIGALRM from now on *)
    Sys.set_signal Sys.sigalrm Sys.Signal_ignore ;

    (* Cleanup before exiting process *)
    on_exit_child None m Exit

  (* Some modules, including the interpreter. *)
  | modules when List.mem `Interpreter modules ->
    Event.log L_fatal "Cannot run the interpreter with other processes." ;
    exit status_error

  (* Some modules, not including the interpreter. *)
  | modules ->

    Event.log L_info
      "@[<hov>Running in parallel mode: @[<v>- %a@]@]"
      (pp_print_list pp_print_kind_module "@ - ")
      modules ;

    (* Setup messaging. *)
    let msg_setup = Event.setup () in

    (* Set module currently running *)
    Event.set_module `Supervisor ;

    (* Initialize messaging for invariant manager, obtain a background
       thread. No kids yet. *)
    Event.run_im msg_setup [] (on_exit `Supervisor None) |> ignore ;

    Event.log L_trace "Messaging initialized in supervisor." ;

    try

      (* Running. *)
      let results =
        run_loop msg_setup modules results |> Analysis.results_clean
      in

      (* Producing a list of the last results for each system, in topological
         order. *)
      get !input_sys_ref |> InputSystem.ordered_scopes_of
      (* |> fun syss ->
        Format.printf "%d systems@.@." (List.length syss) ;
        Format.printf "systems: @[<v>%a@]@.@."
          (pp_print_list Scope.pp_print_scope "@ ") syss ;
        syss *)
      |> List.fold_left (fun l sys ->
        (* Format.printf "sys: %a@.@." Scope.pp_print_scope sys ; *)
        try (
          match Analysis.results_find sys results with
          | last :: _ ->
            (* Running post verification things. *)
            post_verif (get !input_sys_ref) last ;
            last :: l
          | [] -> assert false
        ) with
        | Not_found -> l
        | e -> Format.printf "%s@.@." (Printexc.to_string e) ; l
      ) []
      (* Logging the end of the run. *)
      |> Event.log_run_end ;

      clean_exit `Supervisor (Some results) Exit

    with e ->
      (* Get backtrace now, Printf changes it *)
      let backtrace = Printexc.get_raw_backtrace () in

      if Printexc.backtrace_status () then
        Event.log L_fatal "Caught %s in %a.@\nBacktrace po:@\n%a"
          (Printexc.to_string e)
          pp_print_kind_module `Supervisor
          print_backtrace backtrace;

      on_exit `Supervisor None e


(* Entry point *)
let main () = launch ()

;;

main ()

(* 
   Local Variables:
   compile-command: "make -C .. -k"
   tuareg-interactive-program: "./kind2.top -I ./_build -I ./_build/SExpr"
   indent-tabs-mode: nil
   End: 
*)
  <|MERGE_RESOLUTION|>--- conflicted
+++ resolved
@@ -927,14 +927,6 @@
       | `Native -> (* InputSystem.read_input_native *) assert false
       | `Horn   -> (* InputSystem.read_input_horn *)   assert false
   with e -> (* Could not create input system. *)
-<<<<<<< HEAD
-
-    let backtrace = Printexc.get_backtrace () in
-
-    Event.log
-      L_fatal "@[<v>Error opening input file \"%s\":@ %s@]"
-      (Flags.input_file ()) (Printexc.to_string e);
-=======
     
     let backtrace = Printexc.get_raw_backtrace () in
 
@@ -944,18 +936,10 @@
       (if Printexc.backtrace_status () then
          fun fmt -> Format.fprintf fmt "@\nBacktrace:@ %a" print_backtrace
        else fun _ _ -> ()) backtrace;
->>>>>>> 44b78586
 
     (* Terminating log and exiting with error. *)
     Event.terminate_log () ;
 
-<<<<<<< HEAD
-    if Printexc.backtrace_status () then begin
-      Event.log L_fatal "Backtrace:@\n%s" backtrace
-    end;
-    
-=======
->>>>>>> 44b78586
     exit status_error
 
 
