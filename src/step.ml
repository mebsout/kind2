--- conflicted
+++ resolved
@@ -654,17 +654,9 @@
   (* Defining uf's and declaring variables. *)
   TransSys.init_define_fun_declare_vars_of_bounds
     trans
-<<<<<<< HEAD
-    (SMTSolver.define_fun solver) ;
-
-  (* Declaring unrolled vars at 0. *)
-  TransSys.declare_vars_of_bounds
-    trans (SMTSolver.declare_fun solver) Numeral.zero Numeral.zero ;
-=======
-    (Solver.define_fun solver)
-    (Solver.declare_fun solver)
+    (SMTSolver.define_fun solver)
+    (SMTSolver.declare_fun solver)
     Numeral.(~- one) Numeral.zero ;
->>>>>>> 52bccd1e
 
   (* Invariants of the system at 0. *)
   TransSys.invars_of_bound trans Numeral.zero
