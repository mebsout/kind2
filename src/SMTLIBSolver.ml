--- conflicted
+++ resolved
@@ -856,19 +856,10 @@
     let headers =
       "(set-option :print-success true)" ::
       (headers ()) @
-<<<<<<< HEAD
       (if produce_assignments then
          ["(set-option :produce-assignments true)"] else []) @
       (if produce_cores then
          ["(set-option :produce-unsat-cores true)"] else []) @
-=======
-      [ 
-        (* Format.sprintf "(set-option :produce-models %B)" produce_models :: *)
-        Format.sprintf
-          "(set-option :produce-assignments %B)" produce_assignments;
-        Format.sprintf "(set-option :produce-unsat-cores %B)" produce_cores;
-      ] @
->>>>>>> ee654eac
       header_logic
     in
 
