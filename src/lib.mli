(* This file is part of the Kind 2 model checker.

   Copyright (c) 2015 by the Board of Trustees of the University of Iowa

   Licensed under the Apache License, Version 2.0 (the "License"); you
   may not use this file except in compliance with the License.  You
   may obtain a copy of the License at

   http://www.apache.org/licenses/LICENSE-2.0 

   Unless required by applicable law or agreed to in writing, software
   distributed under the License is distributed on an "AS IS" BASIS,
   WITHOUT WARRANTIES OR CONDITIONS OF ANY KIND, either express or
   implied. See the License for the specific language governing
   permissions and limitations under the License. 

*)

(** General-purpose library functions 

    @author Christoph Sticksel
*)

(** {1 Helper functions} *)

(** Identity function. *)
val identity : 'a -> 'a

(** Prints the first argument and returns the second. *)
val print_pass : string -> 'a -> 'a

(** Returns true when given unit. *)
val true_of_unit : unit -> bool

(** Returns false when given unit. *)
val false_of_unit : unit -> bool

(** Returns None when given unit. *)
val none_of_unit : unit -> 'a option

(** Return true *)
val true_of_any : 'a -> bool

(** Return false *)
val false_of_any : 'a -> bool

(* Creates a directory if it does not already exist. *)
val mk_dir : string -> unit



(** {1 Option types} *)

(** Return the value of an option type, raise [Invalid_argument "get"]
    if the option value is [None] *)
val get : 'a option -> 'a

(** {1 Infinite-precision numbers and bit-vectors} *)

(** Constant bitvector *)
type bitvector

(** Return the length of a bitvector as a numeral *)
val length_of_bitvector : bitvector -> int

(** Convert a string to a bitvector

    Binary and hexadecimal notation is accepted as #b[01]+ and
    #x[0-9a-fA-F]+ as in the SMTLIB standard *)
val bitvector_of_string : string -> bitvector

(** Convert a hashconsed string to a bitvector, store all converted
    values in a cache *)
val bitvector_of_hstring : HString.t -> bitvector

(** Convert a hashconsed string to a Boolean value *)
val bool_of_hstring : HString.t -> bool

(** Pretty-print a constant bitvector in SMTLIB binary format *)
val pp_smtlib_print_bitvector_b : Format.formatter -> bitvector -> unit

(** Pretty-print a constant bitvector in Yices' binary format *)
val pp_yices_print_bitvector_b : Format.formatter -> bitvector -> unit

(** Pretty-print a constant bitvector in hexadeciaml format *)
val pp_print_bitvector_x : Format.formatter -> bitvector -> unit

(** {1 Integer functions} *)

(** [string_starts_with s1 s2] returns true if the first characters of
    [s1] up to the length of [s2] are ientical to [s2]. Return false if
    [s2] is longer than [s1]. *)
val string_starts_with : string -> string -> bool

(** {1 Integer functions} *)

(** [safe_hash_interleave h m i] compute [m * h + i] and makes sure
    that the result does not overflow to a negtive number *)
val safe_hash_interleave : int -> int -> int -> int

(** {1 List functions} *)

(** Add element to the head of the list if the option value is not [None].

    The function symbol is right-associative and infix:

    {[ Some 1 @:: None @:: Some 2 @:: [3;4] ]}

    returns

    {[ \[1;2;3;4\] ]}
*)
val ( @:: ) : 'a option -> 'a list -> 'a list 

(** Creates a size-n list equal to [f 0; f 1; ... ; f (n-1)] *)
val list_init : (int -> 'a) -> int -> 'a list

(** Returns the maximum element of a non-empty list *)
val list_max : 'a list -> 'a

(** Return the index of the first element that satisfies the predicate
    [p], raise excpetion [Not_found] if no element satisfies the
    predicate. *)
val list_index : ('a -> bool) -> 'a list -> int

(** [list_indexes l1 l2] returns the indexes in list [l2] of elements
    in list [l1] *)
val list_indexes : 'a list -> 'a list -> int list

(** [list_filter_nth l [p1; p2; ...]] returns the elements [l] at
    positions [p1], [p2] etc. *)
val list_filter_nth : 'a list -> int list -> 'a list

(** Remove and returns the nth element form a list *)
val list_extract_nth : 'a list -> int -> 'a * 'a list

(** [chain_list \[e1; e2; ...\]] is [\[\[e1; e2\]; \[e2; e3\]; ... \]] *)
val chain_list : 'a list -> 'a list list 

(** Return a list containing all values in the first list that are not
    in the second list *)
val list_subtract : 'a list -> 'a list -> 'a list 

(** From a sorted list return a list with physical duplicates removed *)
val list_uniq : 'a list -> 'a list

(** Merge two sorted lists without physical duplicates to a sorted list without
   physical duplicates *)
val list_merge_uniq : ('a -> 'a -> int) -> 'a list -> 'a list -> 'a list

(** From two sorted lists without physical duplicates return a sorted
    list without physical duplicates containing elements in both
    lists *)
val list_inter_uniq :  ('a -> 'a -> int) -> 'a list -> 'a list -> 'a list

(** From two sorted lists without physical duplicates return a sorted
    list without physical duplicates containing elements in the first
    but not in the second list *)
val list_diff_uniq :  ('a -> 'a -> int) -> 'a list -> 'a list -> 'a list

(** For two sorted lists without physical duplicates return true if
    the first list contains a physically equal element for each element
    in the second list *)
val list_subset_uniq :  ('a -> 'a -> int) -> 'a list -> 'a list -> bool

(** Given two ordered association lists with identical keys, push the
    values of each element of the first association list to the list of
    elements of the second association list.

    The returned association list is in the order of the input lists,
    the function [equal] is used to compare keys. Raise [Failure
    "list_join"] if the lists are not of identical length and the keys
    at each element are equal. *)
val list_join : ('a -> 'a -> bool) -> ('a * 'b) list -> ('a * 'b list) list -> ('a * 'b list) list

(** Lexicographic comparison of pairs *)
val compare_pairs : ('a -> 'a -> int) -> ('b -> 'b -> int) -> 'a * 'b -> 'a * 'b -> int 

(** Lexicographic comparison of lists *)
val compare_lists : ('a -> 'a -> int) -> 'a list -> 'a list -> int 

(** {1 Array functions} *)

(** Returns the maximum element of a non-empty array *)
val array_max : 'a array -> 'a

(** {1 Set functions} *)

(** Sets of integers *)
module IntegerSet : Set.S with type elt = int

(** Hashtable of integers *)
module IntegerHashtbl : Hashtbl.S with type key = int
  
(** {1 Pretty-printing helpers} *)

(** Pretty-print an array with given separator
 
 [pp_print_array elem_printer separator formatter array] calls,
 for each index [i] of the array whose corresponding element is [element], 
 [elem_printer formatter i element]. Between each of these calls
 it prints the string [separator].

 In order to get line breaks between the elements, do not use a
 line feed character [\n] as separator, this might mess up
 indentation. Instead wrap the list into a vertical box with the
 format string [@\[<v>%a@\]] and the empty string as separator.

*) 
val pp_print_arrayi : (Format.formatter -> int -> 'a -> unit) -> (unit, Format.formatter, unit) format -> Format.formatter -> 'a array -> unit

(** Pretty-print a list with given separator 

    [pp_print_list p s f l] pretty-prints the elements in the list [l]
    by calling the pretty-printer [p] on each, separating the elements
    by printing the string [s].

    In order to get line breaks between the elements, do not use a
    line feed character [\n] as separator, this might mess up
    indentation. Instead wrap the list into a vertical box with the
    format string [@\[<v>%a@\]] and the empty string as separator.
*)
val pp_print_list : (Format.formatter -> 'a -> unit) -> ('b, Format.formatter, unit) format -> Format.formatter -> 'a list -> unit

(** Pretty-print a list with given separator and maintain a counter of elements 

    See {!pp_print_list}, except that the pretty-printer is passes an
    zero-based counter for the list's elements as the argument
    preceding the list element.
*)
val pp_print_listi : (Format.formatter -> int -> 'a -> unit) -> ('b, Format.formatter, unit) format -> Format.formatter -> 'a list -> unit

(** Pretty-print an option type *)
val pp_print_option : (Format.formatter -> 'a -> unit) -> Format.formatter -> 'a option -> unit

(** Pretty-print if list is not empty *)
val pp_print_if_not_empty : (unit, Format.formatter, unit) format -> Format.formatter -> 'a list -> unit

(** Pretty-print into a string *)
val string_of_t : (Format.formatter -> 'a -> unit) -> 'a -> string 

(** Return the width of the string, meaning the wisth of it's longest line *)
val width_of_string : string -> int

(** Return the strings as a parenthesized and space separated list *)
val paren_string_of_string_list : string list -> string

(** {1 Logging} *)

(** Levels of log messages

    - [L_fatal] A severe error that will lead to an immediate abort

    - [L_error] An error event that might still allow to continue

    - [L_warn] A potentially harmful situation

    - [L_info] An informational message that highlight progress at a
      coarse-grained level

    - [L_debug] A fine-grained informational event that is useful for
      debugging but not for an end user 

    - [L_trace] A finer-grained informational event than [L_debug]

 *)
type log_level =
  | L_off
  | L_fatal
  | L_error
  | L_warn
  | L_info
  | L_debug
  | L_trace


(** Associate an integer with each level to induce a total ordering *)
val int_of_log_level : log_level -> int

val log_level_of_int : int -> log_level

<<<<<<< HEAD
val string_of_log_level : log_level -> string
val tag_of_level : log_level -> string

=======
>>>>>>> 44b78586

(** Current formatter for output *)
val log_ppf : Format.formatter ref 

(** Ouputs all log messages to the given file *)
val log_to_file : string -> unit

(** Write all log messages to the standard output *)
val log_to_stdout : unit -> unit

(** Set log level

    Only output messages of levels with equal or higher priority *)
val set_log_level : log_level -> unit 

(** Return true if given log level is of higher or equal priority than
    current log level? *)
val output_on_level : log_level -> bool

(** Return Format.fprintf if level is is of higher or equal priority
    than current log level, otherwise return Format.ifprintf *)
val ignore_or_fprintf : log_level -> Format.formatter -> ('a, Format.formatter, unit) format -> 'a


(** {1 System functions} *)

(** Output the banner on the formatter *)
val pp_print_banner : Format.formatter -> unit -> unit

(** Output the version number on the formatter *)
val pp_print_version : Format.formatter -> unit


(** Kind modules *)
type kind_module =
  [ `IC3
  | `BMC
  | `IND
  | `IND2
  | `INVGEN
  | `INVGENOS
  | `C2I
  | `Interpreter
  | `Supervisor
  | `Parser ]


(** Wallclock timeout *)
exception TimeoutWall

(** CPU timeout *)
exception TimeoutVirtual

(** System signal caught *)
exception Signal of int

(** String representation of signal *)
val string_of_signal : int -> string 

(** Pretty-print the termination status of a process *)
val pp_print_process_status : Format.formatter -> Unix.process_status -> unit

(** Raise exception on signal *)
val exception_on_signal : int -> 'a

(** Pretty-print the name of a kind module *)
val pp_print_kind_module : Format.formatter -> kind_module -> unit

(** String representation of a process type *)
val string_of_kind_module : kind_module -> string 

(** String representation of a process type *)
val int_of_kind_module : kind_module -> int

(** Return a short representation of kind module *)
val suffix_of_kind_module : kind_module -> string

(** Kind module of a string *)
val kind_module_of_string : string -> kind_module

(** Sleep for seconds, resolution is in ms *)
val minisleep : float -> unit

(** Return full path to executable, search PATH environment variable
    and current working directory *)
val find_on_path : string -> string 

(** {1 Positions in the input} *)

(** A position in the input *)
type position 

(** Dummy position different from any valid position *)
val dummy_pos : position

(** Comparision on positions *)
val compare_pos : position -> position -> int

(** Return [true] if the position is not a valid position in the
    input *)
val is_dummy_pos : position -> bool

(** Pretty-print a position *)
val pp_print_position : Format.formatter -> position -> unit

(** Pretty-print a position in a concise way *)
val pp_print_pos : Format.formatter -> position -> unit

(** Return the file, line and column of a position; fail with
    [Invalid_argument "file_row_col_of_pos"] if the position is a dummy
    position *)
val file_row_col_of_pos : position -> string * int * int

(** Convert a position of the lexer to a position *)
val position_of_lexing : Lexing.position -> position


(** Pretty print a backtrace *)
val print_backtrace : Format.formatter -> Printexc.raw_backtrace -> unit


(* 
   Local Variables:
   compile-command: "make -C .. -k"
   tuareg-interactive-program: "./kind2.top -I ./_build -I ./_build/SExpr"
   indent-tabs-mode: nil
   End: 
*)<|MERGE_RESOLUTION|>--- conflicted
+++ resolved
@@ -279,12 +279,7 @@
 
 val log_level_of_int : int -> log_level
 
-<<<<<<< HEAD
 val string_of_log_level : log_level -> string
-val tag_of_level : log_level -> string
-
-=======
->>>>>>> 44b78586
 
 (** Current formatter for output *)
 val log_ppf : Format.formatter ref 
