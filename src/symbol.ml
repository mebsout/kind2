--- conflicted
+++ resolved
@@ -526,12 +526,9 @@
 (* Constant minus operator *)
 let s_minus = mk_symbol `MINUS
 
-<<<<<<< HEAD
 (* Constant plus operator *)
 let s_plus = mk_symbol `PLUS
 
-=======
->>>>>>> 06accd78
 (* Constant times operator *)
 let s_times = mk_symbol `TIMES
 
