--- conflicted
+++ resolved
@@ -23,18 +23,16 @@
 (** Output a counterexample as a Lustre execution in XML format *)
 val pp_print_path_xml : Format.formatter -> (StateVar.t * Term.t list) list -> unit
 
-<<<<<<< HEAD
-val pp_print_path_xml_orig : LustreNode.t list -> int -> Format.formatter -> (StateVar.t * Term.t list) list -> unit
-=======
 (** Output a counterexample as a Lustre execution as plain text *)
 val pp_print_path_pt : Format.formatter -> (StateVar.t * Term.t list) list -> unit
 
 (** Output a counterexample as a Lustre execution with pre-processing
     reverted *)
-val pp_print_path_orig_xml : LustreNode.t list -> Format.formatter -> (StateVar.t * Term.t list) list -> unit
+val pp_print_path_xml_orig : LustreNode.t list -> Format.formatter -> (StateVar.t * Term.t list) list -> unit
 
-
->>>>>>> 1c6845b0
+(** Output a counterexample as a Lustre execution as plain text with
+    pre-processing reverted *)
+val pp_print_path_pt_orig : LustreNode.t list -> Format.formatter -> (StateVar.t * Term.t list) list -> unit
 
 (* 
    Local Variables:
