--- conflicted
+++ resolved
@@ -193,11 +193,7 @@
         | '.' -> scan_frac (succ pos) 0
 
         (* Continue parsing exponent part *)
-<<<<<<< HEAD
-        (* | 'E' -> scan_exp (succ pos) 0 *)
-=======
         | 'E'  when pos > 0 -> scan_exp (succ pos) 0
->>>>>>> abaea636
 
         (* Allow digits, append to buffer *)
         | '0'..'9' as c -> 
